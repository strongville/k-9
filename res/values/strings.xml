<?xml version="1.0" encoding="utf-8"?>
<resources xmlns:xliff="urn:oasis:names:tc:xliff:document:1.2">
    <string name="app_name">K-9 Mail</string>
    <string name="beta_app_name">K-9 Mail BETA</string>
    <string name="app_authors">Google, The K-9 Dog Walkers.</string>
    <string name="app_copyright_fmt">Copyright 2008-<xliff:g>%s</xliff:g> The K-9 Dog Walkers. Portions Copyright 2006-<xliff:g>%s</xliff:g> the Android Open Source Project.</string>
    <string name="app_license">Licensed under the Apache License, Version 2.0.</string>
    <string name="app_authors_fmt">Authors: <xliff:g id="app_authors">%s</xliff:g></string>
    <string name="app_revision_fmt">Revision Information: <xliff:g id="app_revision_url">%s</xliff:g></string>
    <string name="app_libraries">We\'re using the following third-party libraries: <xliff:g id="app_libraries_list">%s</xliff:g></string>
    <string name="app_emoji_icons">Emoji icons: <xliff:g id="app_emoji_icons_link">%s</xliff:g></string>

    <string name="read_attachment_label">read Email attachments</string>
    <string name="read_attachment_desc">Allows this application to read your Email attachments.</string>
    <string name="read_messages_label">read Emails</string>
    <string name="read_messages_desc">Allows this application to read your Emails.</string>
    <string name="delete_messages_label">Delete Emails</string>
    <string name="delete_messages_desc">Allows this application to delete your Emails.</string>

    <string name="about_title_fmt">About <xliff:g id="app_name">%s</xliff:g></string>
    <string name="accounts_title">Accounts</string>
    <string name="advanced">Advanced</string>
    <string name="folder_list_title"><xliff:g id="account">%s</xliff:g> </string>
    <string name="shortcuts_title">K-9 Accounts</string>

    <string name="message_list_title"><xliff:g id="account">%s</xliff:g>:<xliff:g id="folder">%s</xliff:g> </string>

    <string name="compose_title">Compose</string>
    <string name="debug_title">Debug</string>
    <string name="choose_folder_title">Choose Folder</string>
    <string name="choose_color_title">Choose a Color</string>

    <string name="activity_header_format"><xliff:g id="activity_prefix">%s</xliff:g><xliff:g id="unread_count">%s</xliff:g><xliff:g id="operation">%s</xliff:g></string>

    <string name="activity_unread_count">\u0020[<xliff:g id="unread_count">%d</xliff:g>]</string>
    <string name="status_loading_account_folder">\u0020(Poll <xliff:g id="account">%s</xliff:g>:<xliff:g id="folder">%s</xliff:g><xliff:g id="progress">%s</xliff:g>)</string>
    <string name="status_loading_account_folder_headers">\u0020(Fetching headers <xliff:g id="account">%s</xliff:g>:<xliff:g id="folder">%s</xliff:g><xliff:g id="progress">%s</xliff:g>)</string>
    <string name="status_sending_account">\u0020(Sending <xliff:g id="account">%s</xliff:g><xliff:g id="progress">%s</xliff:g>)</string>
    <string name="status_processing_account">\u0020(Proc <xliff:g id="account">%s</xliff:g>:<xliff:g id="command">%s</xliff:g><xliff:g id="progress">%s</xliff:g>)</string>
    <string name="folder_progress">\u0020<xliff:g id="completed">%s</xliff:g>/<xliff:g id="total">%s</xliff:g></string>

    <string name="status_next_poll">\u0020(Next poll @ <xliff:g id="nexttime">%s</xliff:g>)</string>
    <string name="status_syncing_off">\u0020(Syncing disabled)</string>

    <!-- Actions will be used as buttons and in menu items -->
    <string name="next_action">Next</string> <!-- Used as part of a multi-step process -->
    <string name="previous_action">Previous</string> <!-- Used as part of a multi-step process -->
    <string name="okay_action">OK</string> <!--  User to confirm acceptance of dialog boxes, warnings, errors, etc. -->
    <string name="cancel_action">Cancel</string>
    <string name="send_action">Send</string>
    <string name="send_again_action">Send Again</string>
    <string name="select_action">Select</string>
    <string name="deselect_action">Deselect</string>
    <string name="reply_action">Reply</string>
    <string name="reply_all_action">Reply all</string>
    <string name="delete_action">Delete</string>
    <string name="archive_action">Archive</string>
    <string name="spam_action">Spam</string>
    <string name="delete_all_action">Clear folder</string>
    <string name="forward_action">Forward</string>
    <string name="move_action">Move</string>
    <string name="continue_action">Continue</string>
    <string name="done_action">Done</string> <!--  Used to complete a multi-step process -->
    <string name="remove_action">Remove</string>
    <string name="discard_action">Discard</string>
    <string name="save_draft_action">Save as draft</string>
    <string name="retry_action">Retry</string>
    <string name="refresh_action">Refresh</string>
    <string name="check_mail_action">Check mail</string>
    <string name="send_messages_action">Send messages</string>
    <string name="list_folders_action">Folder list</string>
    <string name="refresh_folders_action">Refresh folders</string>
    <string name="mark_all_as_read_action">Mark all messages as read</string>
    <string name="add_account_action">Add account</string>
    <string name="compose_action">Compose</string>
    <string name="search_action">Search</string>
    <string name="search_results">Search results</string>
    <string name="preferences_action">Settings</string>
    <string name="open_action">Open</string>
    <string name="account_settings_action">Account settings</string>
    <string name="folder_settings_action">Folder settings</string>
    <string name="global_settings_action">Global settings</string>
    <string name="remove_account_action">Remove account</string>
    <string name="clear_pending_action">Clear pending actions (danger!)</string>

    <string name="accounts_action">Accounts</string>
    <string name="back_to_accounts_action">◀</string>
    <string name="back_to_folder_list_action">◀</string>
    <string name="read_action">Read</string>
    <string name="mark_as_read_action">Mark as read</string>
    <string name="send_alternate_action">Share</string>
    <string name="send_alternate_chooser_title">Choose sender</string>

    <string name="mark_all_as_read_dlg_title">Mark all messages as read</string>
    <string name="mark_all_as_read_dlg_instructions_fmt">Mark all messages in \'<xliff:g id="folder">%s</xliff:g>\' as read?  (including
    messages in the folder that are not displayed in K-9)</string>

    <string name="flag_action">Add star</string>
    <string name="unflag_action">Remove star</string>
    <string name="copy_action">Copy</string>
    <string name="show_full_header_action">Show full header</string>
    <string name="hide_full_header_action">Hide full header</string>
    <string name="select_text_action">Select text</string>

    <string name="mark_as_unread_action">Mark as unread</string>
    <string name="move_to_action">Move to</string>
    <string name="folders_action">Folders</string>
    <string name="view_hide_details_action">View/hide details</string>
    <string name="add_cc_bcc_action">Add Cc/Bcc</string>
    <string name="edit_subject_action">Edit subject</string>
    <string name="read_receipt">Read receipt</string>
    <string name="read_receipt_enabled">Read receipt will be requested</string>
    <string name="read_receipt_disabled">Read receipt will not be requested</string>
    <string name="add_attachment_action">Add attachment</string>
    <string name="add_attachment_action_image">Add attachment (Image)</string>
    <string name="add_attachment_action_video">Add attachment (Video)</string>
    <string name="dump_settings_action">Dump settings</string>
    <string name="empty_trash_action">Empty Trash</string>
    <string name="expunge_action">Expunge</string>
    <string name="clear_local_folder_action">Clear local messages</string>
    <string name="set_sort_action">Choose sort</string>
    <string name="reverse_sort_action">Reverse sort</string>
    <string name="about_action">About</string>

    <string name="prefs_title">Settings</string>
    <string name="accounts_context_menu_title">Account options</string>
    <string name="folder_context_menu_title">Folder options</string>

    <string name="general_no_subject">(No subject)</string> <!-- Shown in place of the subject when a message has no subject. Showing this in parentheses is customary. -->
    <string name="general_no_date">No date</string>
    <string name="general_no_sender">No sender</string>
    <string name="status_loading">Polling</string>
    <string name="status_loading_folder">(Poll <xliff:g id="folder">%s</xliff:g><xliff:g id="progress">%s</xliff:g>)</string>
    <string name="status_loading_more">Loading messages\u2026</string>
    <string name="status_network_error">Connection error</string>
    <string name="status_invalid_id_error">Message not found</string>
    <string name="status_error">Error</string> <!-- Used in Outbox when a message has failed to send -->
    <string name="status_sending">Sending</string> <!-- Used in Outbox when a message is currently sending -->

    <string name="status_loading_more_failed">Retry loading more messages</string>

    <string name="load_more_messages_fmt">Load up
    to <xliff:g id="messages_to_load">%d</xliff:g> more</string>

    <string name="abbrev_gigabytes">GB</string>
    <string name="abbrev_megabytes">MB</string>
    <string name="abbrev_kilobytes">KB</string>
    <string name="abbrev_bytes">B</string>

    <string name="account_size_changed">
    Account \"<xliff:g id="account">%s</xliff:g>\" shrunk from
    <xliff:g id="oldSize">%s</xliff:g>
    to
    <xliff:g id="newSize">%s</xliff:g>
    </string>

    <string name="compacting_account">Compacting account \"<xliff:g id="account">%s</xliff:g>\"</string>
    <string name="clearing_account">Clearing account \"<xliff:g id="account">%s</xliff:g>\"</string>
    <string name="recreating_account">Recreating account \"<xliff:g id="account">%s</xliff:g>\"</string>

    <string name="notification_new_title">New mail</string>
    <string name="notification_new_scrolling">New mail from <xliff:g id="sender">%s</xliff:g></string>
    <string name="notification_new_one_account_fmt"><xliff:g id="unread_message_count">%d</xliff:g> Unread (<xliff:g id="account">%s</xliff:g>)</string> <!-- 279 Unread (someone@google.com) -->
    <string name="notification_new_one_account_unknown_unread_count_fmt"><xliff:g id="new_message_count">%d</xliff:g> New messages (<xliff:g id="account">%s</xliff:g>)</string> <!-- 2 New Email(s) (someone@google.com) -->
    <string name="notification_new_multi_account_fmt">in <xliff:g id="number_accounts">%d</xliff:g> accounts</string>
    <string name="notification_unsent_title">Message not sent</string>

    <string name="notification_bg_sync_ticker">Checking mail: <xliff:g id="account">%s</xliff:g>:<xliff:g id="folder">%s</xliff:g></string>
    <string name="notification_bg_sync_title">Checking mail</string>
    <string name="notification_bg_send_ticker">Sending mail: <xliff:g id="account">%s</xliff:g></string>
    <string name="notification_bg_send_title">Sending mail</string>
    <string name="notification_bg_title_separator">:</string>

    <string name="special_mailbox_name_inbox">Inbox</string>
    <string name="special_mailbox_name_outbox">Outbox</string>
    <!-- The following mailbox names will be used if the user has not specified one from the server -->
    <string name="special_mailbox_name_drafts">Drafts</string>
    <string name="special_mailbox_name_trash">Trash</string>
    <string name="special_mailbox_name_sent">Sent</string>
    <string name="special_mailbox_name_archive">Archive</string>
    <string name="special_mailbox_name_spam">Spam</string>
    <!-- Mailbox names displayed to user -->

    <string name="special_mailbox_name_drafts_fmt"><xliff:g id="folder">%s</xliff:g> (Drafts)</string>
    <string name="special_mailbox_name_trash_fmt"><xliff:g id="folder">%s</xliff:g> (Trash)</string>
    <string name="special_mailbox_name_sent_fmt"><xliff:g id="folder">%s</xliff:g> (Sent)</string>
    <string name="special_mailbox_name_archive_fmt"><xliff:g id="folder">%s</xliff:g> (Archive)</string>
    <string name="special_mailbox_name_spam_fmt"><xliff:g id="folder">%s</xliff:g> (Spam)</string>

    <string name="send_failure_subject">Failed to send some messages</string>
    <string name="send_failure_body_abbrev">See your <xliff:g id="errorFolder">%s</xliff:g> folder for details.</string>
    <string name="send_failure_body_fmt">K-9 encountered a problem sending some of your messages.
    However, due to the nature of the problem, K-9 cannot be certain if the messages
    were sent or not.  The recipients may have already received copies of the message.
    \u000a\u000aThe messages for which this type of problem occurred are now starred in your Outbox.
    If you remove the stars, K-9 will try to send the messages again.
    Long-press the Outbox to find the \"Send messages\" action in order to initiate another sending attempt.\u000A\u000a
    The <xliff:g id="errorFolder">%s</xliff:g> folder may contain error messages regarding the failures.</string>

    <string name="alert_header">K-9 alert</string>
    <string name="no_connection_alert">Syncing and sending suspended due to lack of network.</string>

    <string name="end_of_folder">No more messages</string>

    <string name="accounts_welcome">
Welcome to K-9 Mail setup.  K-9 is an open source mail client for Android originally based on the standard Android Mail client.
\n
\n\nK-9\'s improved features include:
\n * Push mail using IMAP IDLE
\n * Better performance
\n * Message refiling
\n * Email signatures
\n * Bcc-to-self
\n * Folder subscriptions
\n * All folder synchronization
\n * Return-address configuration
\n * Keyboard shortcuts
\n * Better IMAP support
\n * Saving attachments to SD
\n * Empty Trash
\n * Message sorting
\n * ...and more
\n
\nPlease note that K-9 does not support most free hotmail accounts and, like many mail clients, has some quirks when talking to Microsoft Exchange.
\n
\n Please submit bug reports, contribute new features and ask questions at http://k9mail.googlecode.com/

</string>

    <string name="debug_version_fmt">Version: <xliff:g id="version">%s</xliff:g></string>
    <string name="debug_enable_debug_logging_title">Enable debug logging</string>
    <string name="debug_enable_debug_logging_summary">Log extra diagnostic information</string>
    <string name="debug_enable_sensitive_logging_title">Log sensitive information</string>
    <string name="debug_enable_sensitive_logging_summary">May show passwords in logs.</string>

    <string name="message_header_mua">K-9 Mail for Android</string>

    <string name="combined_inbox_title">All Mail</string>
    <string name="combined_inbox_label">Recent messages from all accounts</string>
    <string name="combined_inbox_list_title">All Mail Inbox</string> <!-- Inbox here should be the same as mailbox_name_inbox -->

    <string name="message_list_title_fmt"><xliff:g id="account">%s</xliff:g>:<xliff:g id="folder">%s</xliff:g>
                       <xliff:g id="unread_count">%s</xliff:g>
                       <xliff:g id="polling">%s</xliff:g>
                       <xliff:g id="sending">%s</xliff:g>
                       <xliff:g id="push">%s</xliff:g></string>
    <string name="message_list_load_more_messages_action">Load more messages</string>
    <string name="message_to_fmt">To:<xliff:g id="counterParty">%s</xliff:g></string>
    <string name="message_list_delete_action">Delete</string>
    <string name="message_list_mark_read_action">Mark read</string>
    <string name="message_list_mark_unread_action">Mark unread</string>
    <string name="message_list_flag_action">Add star</string>
    <string name="message_list_unflag_action">Remove star</string>

    <string name="message_compose_to_hint">To</string>
    <string name="message_compose_cc_hint">Cc</string>
    <string name="message_compose_bcc_hint">Bcc</string>
    <string name="message_compose_subject_hint">Subject</string>
    <string name="message_compose_content_hint">Message text</string>
    <string name="message_compose_quote_header_separator">-------- Original Message --------</string>
    <string name="message_compose_quote_header_subject">Subject:</string>
    <string name="message_compose_quote_header_send_date">Sent:</string>
    <string name="message_compose_quote_header_from">From:</string>
    <string name="message_compose_quote_header_to">To:</string>
    <string name="message_compose_quote_header_cc">Cc:</string>
    <string name="message_compose_reply_header_fmt"><xliff:g id="sender">%s</xliff:g> wrote:\n\n</string>
    <string name="message_compose_quoted_text_label">Quoted text</string>
    <string name="message_compose_error_no_recipients">You must add at least one recipient.</string>
    <string name="error_contact_address_not_found">No email address could be found.</string>
    <string name="message_compose_downloading_attachments_toast">Some attachments were not downloaded. They will be downloaded automatically before this message is sent.</string>
    <string name="message_compose_attachments_skipped_toast">Some attachments cannot be forwarded because they have not been downloaded.</string>
    <string name="message_compose_show_quoted_text_action">Quote message</string>

    <string name="message_view_from_format">From: <xliff:g id="name">%s</xliff:g> &lt;<xliff:g id="email">%s</xliff:g>&gt;</string>
    <string name="message_to_label">To:</string>
    <string name="message_view_cc_label">Cc:</string>
    <string name="message_view_attachment_view_action">Open</string>
    <string name="message_view_attachment_download_action">Save</string>
    <string name="message_view_prev_action">\u25BC</string>
    <string name="message_view_next_action">\u25B2</string>
    <string name="message_view_archive_action">Archive</string>
    <string name="message_view_move_action">Move</string>
    <string name="message_view_spam_action">Spam</string>
    <string name="message_view_datetime_fmt">MMM dd yyyy hh:mm a</string>
    <string name="message_view_status_attachment_saved">Attachment saved to SD card as <xliff:g id="filename">%s</xliff:g>.</string>
    <string name="message_view_status_attachment_not_saved">Unable to save attachment to SD card.</string>
    <string name="message_view_show_pictures_instructions">Select \"Show pictures\" to display embedded pictures.</string>
    <string name="message_view_show_pictures_action">Show pictures</string>
    <string name="message_view_fetching_attachment_toast">Fetching attachment.</string>
    <string name="message_view_no_viewer">Unable to find viewer for <xliff:g id="mimetype">%s</xliff:g>.</string>

    <string name="message_view_download_remainder">Download complete message</string>

    <!-- NOTE: The following message refers to strings with id 'account_setup_incoming_save_all_headers_label' and 'account_setup_incoming_title' -->
    <string name="message_additional_headers_not_downloaded">Not all headers have been downloaded or saved. Select \"Save all headers locally\" in the account\'s incoming server settings to enable this for the future.</string>
    <string name="message_no_additional_headers_available">All headers have been downloaded, but there are no additional headers to show.</string>
    <string name="message_additional_headers_retrieval_failed">The retrieval of additional headers from the database or mail server failed.</string>

    <string name="mailbox_select_dlg_title">Folders</string>
    <string name="mailbox_select_dlg_new_mailbox_action">New folder</string>

    <string name="new_mailbox_dlg_title">New folder name</string>

    <string name="folder_push_active_symbol">(Push)</string>

    <string name="from_same_sender">More from this sender</string>

    <string name="message_copied_toast">Message copied</string>
    <string name="message_moved_toast">Message moved</string>
    <string name="message_deleted_toast">Message deleted</string>
    <string name="message_discarded_toast">Message discarded</string>
    <string name="message_saved_toast">Message saved as draft</string>
    <string name="message_delete_failed">Message could not be deleted</string>

    <string name="about_header">About <xliff:g id="app_name">%s</xliff:g></string>
    <string name="about_version">Version: <xliff:g id="version">%s</xliff:g></string>

    <string name="global_settings_flag_label">Show stars</string>
    <string name="global_settings_flag_summary">Stars indicate flagged messages</string>
    <string name="global_settings_checkbox_label">Multi-select checkboxes</string>
    <string name="global_settings_checkbox_summary">Always show multi-select checkboxes</string>
    <string name="global_settings_touchable_label">Message previews</string>
    <string name="global_settings_touchable_summary">Roomier list items with message previews</string>
    <string name="global_settings_preview_lines_label">Preview lines</string>
    <string name="global_settings_show_correspondent_names_label">Show correspondent names</string>
    <string name="global_settings_show_correspondent_names_summary">Show correspondent names rather than their email addresses</string>
    <string name="global_settings_show_contact_name_label">Show contact names</string>
    <string name="global_settings_show_contact_name_summary">Use recipient names from Contacts when available</string>
    <string name="global_settings_registered_name_color_label">Colorize contacts</string>
    <string name="global_settings_registered_name_color_default">Don\'t colorize names in your contact list</string>
    <string name="global_settings_registered_name_color_changed">Colorize names in your contact list</string>

    <string name="global_settings_messageview_fixedwidth_label">Fixed-width fonts</string>
    <string name="global_settings_messageview_fixedwidth_summary">Use a fixed-width font when showing plain-text messages</string>
    <string name="global_settings_messageview_return_to_list_label">Return to list after delete</string>
    <string name="global_settings_messageview_return_to_list_summary">Return to message list after message deletion</string>
    <string name="global_settings_messageview_show_next_label">Show next message after delete</string>
    <string name="global_settings_messageview_show_next_summary">Show next message by default after message deletion</string>

    <string name="global_settings_confirm_actions_title">Confirm actions</string>
    <string name="global_settings_confirm_actions_summary">Show a dialog whenever you perform selected actions</string>
    <string name="global_settings_confirm_action_archive">Archive</string>
    <string name="global_settings_confirm_action_delete">Delete (message view only)</string>
    <string name="global_settings_confirm_action_spam">Spam</string>
    <string name="global_settings_confirm_action_mark_all_as_read">Mark all as read</string>
    <string name="global_settings_confirm_action_send">Send</string>

    <string name="global_settings_privacy_mode_title">Lock-screen notifications</string>
    <string name="global_settings_privacy_mode_summary">Don\'t display message subject in notification bar when system is locked</string>

    <string name="quiet_time">Quiet Time</string>
    <string name="quiet_time_description">Disable ringing, buzzing and flashing at night</string>
    <string name="quiet_time_starts">Quiet Time starts</string>
    <string name="quiet_time_ends">Quiet Time ends</string>

    <string name="account_setup_basics_title">Set up a new account</string>
    <string name="account_setup_basics_instructions">Enter this account\'s email address:</string>
    <string name="account_setup_basics_instructions2_fmt">(You may add <xliff:g id="number_accounts">%d</xliff:g> more accounts.)</string>
    <string name="account_setup_basics_email_hint">Email address</string>
    <string name="account_setup_basics_email_error_invalid_fmt"><xliff:g id="email">%s</xliff:g> is not a valid email address.</string>
    <string name="account_setup_basics_email_error_duplicate_fmt"><xliff:g id="email">%s</xliff:g> is already added.</string>
    <string name="account_setup_basics_password_hint">Password</string>
    <string name="account_setup_basics_default_label">Send mail from this account by default</string>
    <string name="account_setup_basics_manual_setup_action">Manual setup</string>

    <string name="account_setup_check_settings_title"></string>
    <string name="account_setup_check_settings_retr_info_msg">Retrieving account information\u2026</string>
    <string name="account_setup_check_settings_check_incoming_msg">Checking incoming server settings\u2026</string>
    <string name="account_setup_check_settings_check_outgoing_msg">Checking outgoing server settings\u2026</string>
    <string name="account_setup_check_settings_authenticate">Authenticating\u2026</string>
    <string name="account_setup_check_settings_fetch">Fetching account settings\u2026</string>
    <string name="account_setup_check_settings_finishing_msg">Finishing\u2026</string>
    <string name="account_setup_check_settings_canceling_msg">Canceling\u2026</string>

    <string name="account_setup_names_title">Almost done!</string>
    <string name="account_setup_names_instructions">Your account is set up, and mail is on its way!</string>
    <string name="account_setup_names_account_name_label">Give this account a name (optional):</string>
    <string name="account_setup_names_user_name_label">Type your name (displays on outgoing messages):</string>

    <string name="account_setup_finished_toast">Your account is set up!\n\nFetching mail\u2026</string>

    <string name="account_setup_account_type_title">Account type</string>
    <string name="account_setup_account_type_instructions">What type of account is this?</string>
    <string name="account_setup_account_type_pop_action">POP3</string>
    <string name="account_setup_account_type_imap_action">IMAP</string>
    <string name="account_setup_account_type_webdav_action">Exchange (WebDAV)</string>

    <string name="account_setup_incoming_title">Incoming server settings</string>
    <string name="account_setup_incoming_username_label">Username</string>
    <string name="account_setup_incoming_password_label">Password</string>
    <string name="account_setup_incoming_pop_server_label">POP3 server</string>
    <string name="account_setup_incoming_imap_server_label">IMAP server</string>
    <string name="account_setup_incoming_webdav_server_label">Exchange server</string>
    <string name="account_setup_incoming_port_label">Port</string>
    <string name="account_setup_incoming_security_label">Security type</string>
    <string name="account_setup_incoming_auth_type_label">Authentication type</string>
    <string name="account_setup_incoming_security_none_label">None</string>
    <string name="account_setup_incoming_security_ssl_optional_label">SSL (if available)</string>
    <string name="account_setup_incoming_security_ssl_label">SSL (always)</string>
    <string name="account_setup_incoming_security_tls_optional_label">TLS (if available)</string>
    <string name="account_setup_incoming_security_tls_label">TLS (always)</string>

    <string name="account_setup_incoming_delete_policy_label">When I delete a message</string>
    <string name="account_setup_incoming_delete_policy_never_label">Do not delete on server</string>
    <string name="account_setup_incoming_delete_policy_7days_label">After 7 days</string>
    <string name="account_setup_incoming_delete_policy_delete_label">Delete from server</string>
    <string name="account_setup_incoming_delete_policy_markread_label">Mark as read on server</string>

    <string name="account_setup_incoming_compression_label">Use compression on network:</string>
    <string name="account_setup_incoming_mobile_label">Mobile</string>
    <string name="account_setup_incoming_wifi_label">Wi-Fi</string>
    <string name="account_setup_incoming_other_label">Other</string>

    <string name="account_setup_incoming_save_all_headers_title">Download headers</string>
    <string name="account_setup_incoming_save_all_headers_label">Save all message headers locally</string>

    <string name="local_storage_provider_external_label">External storage (SD card)</string>
    <string name="local_storage_provider_internal_label">Regular internal storage</string>
    <string name="local_storage_provider_samsunggalaxy_label">%1$s additional internal storage</string>
    <string name="local_storage_provider_label">Storage location</string>

    <string name="account_setup_expunge_policy_label">Expunge deleted messages</string>
    <string name="account_setup_expunge_policy_immediately">Immediately</string>
    <string name="account_setup_expunge_policy_on_poll">When polling</string>
    <string name="account_setup_expunge_policy_manual">Only manually</string>

    <string name="account_setup_incoming_imap_path_prefix_label">IMAP path prefix</string>
    <string name="account_setup_incoming_imap_path_prefix_hint">(Automatic using NAMESPACE if available)</string>

    <string name="drafts_folder_label">Drafts folder</string>
    <string name="sent_folder_label">Sent folder</string>
    <string name="trash_folder_label">Trash folder</string>
    <string name="archive_folder_label">Archive folder</string>
    <string name="spam_folder_label">Spam folder</string>

    <string name="account_setup_incoming_subscribed_folders_only_label">Show only subscribed folders</string>
    <string name="account_setup_auto_expand_folder">Auto-expand folder</string>

    <string name="account_setup_incoming_webdav_path_prefix_label">OWA path</string>
    <string name="account_setup_incoming_webdav_path_prefix_hint">Optional</string>

    <string name="account_setup_incoming_webdav_auth_path_label">Authentication path</string>
    <string name="account_setup_incoming_webdav_auth_path_hint">Optional</string>
    <string name="account_setup_incoming_webdav_mailbox_path_label">Mailbox alias</string>
    <string name="account_setup_incoming_webdav_mailbox_path_hint">Optional</string>

    <string name="account_setup_outgoing_title">Outgoing server settings</string>
    <string name="account_setup_outgoing_smtp_server_label">SMTP server</string>
    <string name="account_setup_outgoing_port_label">Port</string>
    <string name="account_setup_outgoing_security_label">Security type</string>
    <string name="account_setup_outgoing_security_none_label">None</string>
    <string name="account_setup_outgoing_security_ssl_label">SSL</string>
    <string name="account_setup_outgoing_security_tls_optional_label">TLS (if available)</string>
    <string name="account_setup_outgoing_security_tls_label">TLS (always)</string>
    <string name="account_setup_outgoing_require_login_label">Require sign-in.</string>
    <string name="account_setup_outgoing_username_label">Username</string>
    <string name="account_setup_outgoing_password_label">Password</string>
    <string name="account_setup_outgoing_authentication_label">Authentication type</string>
    <!-- The authentication strings below are for a planned (hopefully) change to the above username and password options -->
    <string name="account_setup_outgoing_authentication_basic_label">Username &amp; password</string>
    <string name="account_setup_outgoing_authentication_basic_username_label">Username</string>
    <string name="account_setup_outgoing_authentication_basic_password_label">Password</string>
    <string name="account_setup_outgoing_authentication_pop_before_smtp_label">POP before SMTP</string>
    <string name="account_setup_outgoing_authentication_imap_before_smtp_label">IMAP before SMTP</string>
    <string name="account_setup_outgoing_authentication_webdav_before_smtp_label">WebDAV (Exchange) before SMTP</string>

    <string name="account_setup_bad_uri">Invalid setup: <xliff:g id="err_mess">%s</xliff:g></string>

    <string name="account_setup_options_title">Account options</string>

    <string name="compact_action">Compact</string>
    <string name="clear_action">Clear messages (danger!)</string>
    <string name="recreate_action">Recreate data (Last Resort!)</string>

    <string name="account_setup_options_mail_check_frequency_label">Folder poll frequency</string>
    <!-- Frequency also used in account_settings_* -->
    <string name="account_setup_options_mail_check_frequency_never">Never</string>
    <string name="account_setup_options_mail_check_frequency_1min">Every minute</string>
    <string name="account_setup_options_mail_check_frequency_5min">Every 5 minutes</string>
    <string name="account_setup_options_mail_check_frequency_10min">Every 10 minutes</string>
    <string name="account_setup_options_mail_check_frequency_15min">Every 15 minutes</string>
    <string name="account_setup_options_mail_check_frequency_30min">Every 30 minutes</string>
    <string name="account_setup_options_mail_check_frequency_1hour">Every hour</string>
    <string name="account_setup_options_mail_check_frequency_2hour">Every 2 hours</string>
    <string name="account_setup_options_mail_check_frequency_3hour">Every 3 hours</string>
    <string name="account_setup_options_mail_check_frequency_6hour">Every 6 hours</string>
    <string name="account_setup_options_mail_check_frequency_12hour">Every 12 hours</string>
    <string name="account_setup_options_mail_check_frequency_24hour">Every 24 hours</string>

    <string name="push_poll_on_connect_label">Poll when connecting for push</string>
    <string name="account_setup_options_enable_push_label">Enable push mail for this account</string>
    <string name="account_setup_options_enable_push_summary">If your server supports it, new messages will appear instantly. This option can dramatically improve or hurt performance.</string>
    <string name="idle_refresh_period_label">Refresh IDLE connection</string>
    <string name="idle_refresh_period_1min">Every minute</string>
    <string name="idle_refresh_period_2min">Every 2 minutes</string>
    <string name="idle_refresh_period_3min">Every 3 minutes</string>
    <string name="idle_refresh_period_6min">Every 6 minutes</string>
    <string name="idle_refresh_period_12min">Every 12 minutes</string>
    <string name="idle_refresh_period_24min">Every 24 minutes</string>
    <string name="idle_refresh_period_36min">Every 36 minutes</string>
    <string name="idle_refresh_period_48min">Every 48 minutes</string>
    <string name="idle_refresh_period_60min">Every 60 minutes</string>

    <string name="account_setup_options_default_label">Send mail from this account by default</string>
    <string name="account_setup_options_notify_label">Notify me when mail arrives</string>
    <string name="account_setup_options_notify_sync_label">Notify me while mail is being checked</string>

    <!-- Number of displayed messages, also used in account_settings_* -->
    <string name="account_setup_options_mail_display_count_label">Number of messages to display</string>
    <string name="account_setup_options_mail_display_count_10">10 messages</string>
    <string name="account_setup_options_mail_display_count_25">25 messages</string>
    <string name="account_setup_options_mail_display_count_50">50 messages</string>
    <string name="account_setup_options_mail_display_count_100">100 messages</string>
    <string name="account_setup_options_mail_display_count_250">250 messages</string>
    <string name="account_setup_options_mail_display_count_500">500 messages</string>
    <string name="account_setup_options_mail_display_count_1000">1000 messages</string>
    <string name="account_setup_options_mail_display_count_all">all messages</string>

    <string name="move_copy_cannot_copy_unsynced_message">Cannot copy or move a message that is not synchronized with the server</string>

    <string name="account_setup_failed_dlg_title">Setup could not finish</string>
    <string name="account_setup_failed_dlg_auth_message_fmt">Username or password incorrect.\n(<xliff:g id="error">%s</xliff:g>)</string> <!-- Username or password incorrect\n(ERR01 Account does not exist) -->
    <string name="account_setup_failed_dlg_certificate_message_fmt">Cannot safely connect to server.\n(<xliff:g id="error">%s</xliff:g>)</string> <!-- Cannot safely connect to server\n(Invalid certificate) -->
    <string name="account_setup_failed_dlg_server_message_fmt">Cannot connect to server.\n(<xliff:g id="error">%s</xliff:g>)</string> <!-- Cannot connect to server\n(Connection timed out) -->
    <string name="account_setup_failed_dlg_edit_details_action">Edit details</string>
    <string name="account_setup_failed_dlg_continue_action">Continue</string>

    <string name="account_settings_push_advanced_title">Advanced</string>
    <string name="account_settings_title_fmt">Account settings</string>
    <string name="account_settings_default">Default account</string>
    <string name="account_settings_default_label">Default account</string>
    <string name="account_settings_default_summary">Send mail from this account by default</string>
    <string name="account_settings_notify_label">New mail notifications</string>
    <string name="account_settings_notify_sync_label">Sync notifications</string>
    <string name="account_settings_email_label">Your email address</string>
    <string name="account_settings_notify_summary">Notify in status bar when mail arrives</string>
    <string name="account_settings_notify_sync_summary">Notify in status bar while mail is checked</string>
    <string name="account_settings_show_combined_label">Show combined Inbox</string>
    <string name="account_settings_notify_self_label">Include outgoing mail</string>
    <string name="account_settings_notify_self_summary">Show a notification for messages I sent</string>
    <string name="account_settings_notification_opens_unread_label">Notification opens unread messages</string>
    <string name="account_settings_notification_opens_unread_summary">Searches for unread messages when Notification is opened</string>
    <string name="account_settings_notification_unread_count_label">Show unread count</string>
    <string name="account_settings_notification_unread_count_summary">Show the number of unread messages in the notification bar.</string>

    <string name="account_settings_hide_buttons_label">Scroll navigation buttons</string>
    <string name="account_settings_hide_buttons_never">Never</string>
    <string name="account_settings_hide_buttons_keyboard_avail">When keyboard is available</string>
    <string name="account_settings_hide_buttons_always">Always</string>

    <string name="account_settings_enable_move_buttons_label">Enable refile buttons</string>
    <string name="account_settings_enable_move_buttons_summary">Show the Archive, Move, and Spam buttons.</string>
    <string name="account_settings_hide_move_buttons_label">Scroll refile buttons</string>

    <string name="account_settings_show_pictures_label">Always show images</string>
    <string name="account_settings_show_pictures_never">No</string>
    <string name="account_settings_show_pictures_only_from_contacts">From contacts</string>
    <string name="account_settings_show_pictures_always">From anyone</string>

    <string name="account_settings_composition">Sending mail</string>

    <string name="account_settings_default_quoted_text_shown_label">Quote original message when replying</string>
    <string name="account_settings_default_quoted_text_shown_summary">When replying to messages, the original message is in your reply.</string>

    <string name="account_settings_reply_after_quote_label">Reply after quoted text</string>
    <string name="account_settings_reply_after_quote_summary">When replying to messages, the original message will appear above your reply.</string>

    <string name="account_settings_message_format_label">Message Format</string>
    <string name="account_settings_message_format_text">Plain Text (images and formatting will be removed)</string>
    <string name="account_settings_message_format_html">HTML (images and formatting are preserved)</string>

    <string name="account_settings_message_read_receipt_label">Read receipt</string>
    <string name="account_settings_message_read_receipt_summary">Always request a read receipt</string>

    <string name="account_settings_quote_style_label">Reply quoting style</string>
    <string name="account_settings_quote_style_prefix">Prefix (like Gmail, Pine)</string>
    <string name="account_settings_quote_style_header">Header (like Outlook, Yahoo!, Hotmail)</string>

    <string name="account_settings_general_title">General settings</string>
    <string name="account_settings_display_prefs_title">Display</string>
    <string name="account_settings_sync">Fetching mail</string>
    <string name="account_settings_folders">Folders</string>
    <string name="account_settings_message_lists">Listing messages</string>
    <string name="account_settings_message_view">Viewing messages</string>
    <string name="account_settings_quote_prefix_label">Quoted text prefix</string>
    <string name="account_settings_crypto">Cryptography</string>
    <string name="account_settings_crypto_app">OpenPGP Provider</string>
    <string name="account_settings_crypto_app_none">None</string>
    <string name="account_settings_crypto_app_not_available">not available</string>
    <string name="account_settings_crypto_auto_signature">Auto-sign</string>
    <string name="account_settings_crypto_auto_signature_summary">Use the account\'s email address to guess the signature key.</string>

    <string name="account_settings_mail_check_frequency_label">Folder poll frequency</string>
    <string name="account_settings_second_class_check_frequency_label">2nd class check frequency</string>

    <string name="account_settings_storage_title">Storage</string>

    <string name="account_settings_color_label">Account color</string>
    <string name="account_settings_color_summary">Choose the color of the account used in folder and account list</string>

    <string name="account_settings_led_color_label">Notification LED color</string>
    <string name="account_settings_led_color_summary">Choose the color your phone LED should blink for this account</string>

    <string name="account_settings_mail_display_count_label">Local folder size</string>

    <string name="account_settings_autodownload_message_size_label">Fetch messages up to</string>
    <string name="account_settings_autodownload_message_size_1">1Kb</string>
    <string name="account_settings_autodownload_message_size_2">2Kb</string>
    <string name="account_settings_autodownload_message_size_4">4Kb</string>
    <string name="account_settings_autodownload_message_size_8">8Kb</string>
    <string name="account_settings_autodownload_message_size_16">16Kb</string>
    <string name="account_settings_autodownload_message_size_32">32Kb</string>
    <string name="account_settings_autodownload_message_size_64">64Kb</string>
    <string name="account_settings_autodownload_message_size_128">128Kb</string>
    <string name="account_settings_autodownload_message_size_256">256Kb</string>
    <string name="account_settings_autodownload_message_size_512">512Kb</string>
    <string name="account_settings_autodownload_message_size_1024">1Mb</string>
    <string name="account_settings_autodownload_message_size_2048">2Mb</string>
    <string name="account_settings_autodownload_message_size_5120">5Mb</string>
    <string name="account_settings_autodownload_message_size_10240">10Mb</string>
    <string name="account_settings_autodownload_message_size_any">any size (no limit)</string>

    <string name="account_settings_message_age_label">Sync messages from</string>
    <string name="account_settings_message_age_any">any time (no limit)</string>
    <string name="account_settings_message_age_0">today</string>
    <string name="account_settings_message_age_1">the last 2 days</string>
    <string name="account_settings_message_age_2">the last 3 days</string>
    <string name="account_settings_message_age_7">the last week</string>
    <string name="account_settings_message_age_14">the last 2 weeks</string>
    <string name="account_settings_message_age_21">the last 3 weeks</string>
    <string name="account_settings_message_age_1_month">the last month</string>
    <string name="account_settings_message_age_2_months">the last 2 months</string>
    <string name="account_settings_message_age_3_months">the last 3 months</string>
    <string name="account_settings_message_age_6_months">the last 6 months</string>
    <string name="account_settings_message_age_1_year">the last year</string>

    <string name="account_settings_folder_display_mode_label">Folders to display</string>
    <string name="account_settings_folder_display_mode_all">All</string>
    <string name="account_settings_folder_display_mode_first_class">Only 1st Class folders</string>
    <string name="account_settings_folder_display_mode_first_and_second_class">1st and 2nd Class folders</string>
    <string name="account_settings_folder_display_mode_not_second_class">All except 2nd Class folders</string>

    <string name="account_settings_folder_sync_mode_label">Poll folders</string>
    <string name="account_settings_folder_sync_mode_all">All</string>
    <string name="account_settings_folder_sync_mode_first_class">Only 1st Class folders</string>
    <string name="account_settings_folder_sync_mode_first_and_second_class">1st and 2nd Class folders</string>
    <string name="account_settings_folder_sync_mode_not_second_class">All except 2nd Class folders</string>
    <string name="account_settings_folder_sync_mode_none">None</string>

    <string name="account_settings_folder_push_mode_label">Push folders</string>
    <string name="account_settings_folder_push_mode_all">All</string>
    <string name="account_settings_folder_push_mode_first_class">Only 1st Class folders</string>
    <string name="account_settings_folder_push_mode_first_and_second_class">1st and 2nd Class folders</string>
    <string name="account_settings_folder_push_mode_not_second_class">All except 2nd Class folders</string>
    <string name="account_settings_folder_push_mode_none">None</string>

    <string name="account_settings_folder_target_mode_label">Move/copy destination folders</string>
    <string name="account_settings_folder_target_mode_all">All</string>
    <string name="account_settings_folder_target_mode_first_class">Only 1st Class folders</string>
    <string name="account_settings_folder_target_mode_first_and_second_class">1st and 2nd Class folders</string>
    <string name="account_settings_folder_target_mode_not_second_class">All except 2nd Class folders</string>

    <string name="account_settings_sync_remote_deletetions_label">Sync server deletions</string>
    <string name="account_settings_sync_remote_deletetions_summary">Remove messages when deleted on server</string>

    <string name="folder_settings_title">Folder settings</string>

    <string name="folder_settings_in_top_group_label">Show in top group</string>
    <string name="folder_settings_in_top_group_summary">Show near the top of the folder list</string>

    <string name="folder_settings_folder_display_mode_label">Folder display class</string>
    <string name="folder_settings_folder_display_mode_normal">None</string>
    <string name="folder_settings_folder_display_mode_first_class">1st Class</string>
    <string name="folder_settings_folder_display_mode_second_class">2nd Class</string>

    <string name="folder_settings_folder_sync_mode_label">Folder sync class</string>
    <string name="folder_settings_folder_sync_mode_normal">None</string>
    <string name="folder_settings_folder_sync_mode_first_class">1st Class</string>
    <string name="folder_settings_folder_sync_mode_second_class">2nd Class</string>
    <string name="folder_settings_folder_sync_mode_inherited">Same as display class</string>

    <string name="folder_settings_folder_push_mode_label">Folder push class</string>
    <string name="folder_settings_folder_push_mode_normal">None</string>
    <string name="folder_settings_folder_push_mode_first_class">1st Class</string>
    <string name="folder_settings_folder_push_mode_second_class">2nd Class</string>
    <string name="folder_settings_folder_push_mode_inherited">Same as sync class</string>

    <string name="account_settings_incoming_label">Incoming server</string>
    <string name="account_settings_incoming_summary">Configure the incoming mail server</string>
    <string name="account_settings_outgoing_label">Outgoing server</string>
    <string name="account_settings_outgoing_summary">Configure the outgoing mail (SMTP) server</string>
    <string name="account_settings_add_account_label">Add another account</string>
    <string name="account_settings_description_label">Account name</string>
    <string name="account_settings_name_label">Your name</string>
    <string name="notifications_title">Notifications</string>
    <string name="account_settings_ring_summary">Ring when mail arrives</string>
    <string name="account_settings_vibrate_enable">Vibrate</string>
    <string name="account_settings_vibrate_summary">Vibrate when mail arrives</string>
    <string name="account_settings_vibrate_pattern_label">Vibration patterns</string>
    <string name="account_settings_vibrate_pattern_default">default</string>
    <string name="account_settings_vibrate_pattern_1">pattern 1</string>
    <string name="account_settings_vibrate_pattern_2">pattern 2</string>
    <string name="account_settings_vibrate_pattern_3">pattern 3</string>
    <string name="account_settings_vibrate_pattern_4">pattern 4</string>
    <string name="account_settings_vibrate_pattern_5">pattern 5</string>
    <string name="account_settings_vibrate_times">Repeat vibration</string>
    <string name="account_settings_ringtone">New mail ringtone</string>
    <string name="account_settings_led_label">Blink LED</string>
    <string name="account_settings_led_summary">Blink LED when mail arrives</string>

    <string name="account_settings_servers">Server settings</string>

    <string name="account_settings_composition_title">Message composition options</string>
    <string name="account_settings_composition_label">Composition defaults</string>
    <string name="account_settings_composition_summary">Set your default From, Bcc and signature</string>

    <string name="account_settings_identities_label">Manage identities</string>
    <string name="account_settings_identities_summary">Set up alternate \'From\' addresses and signatures</string>

    <string name="manage_identities_title">Manage identities</string>

    <string name="manage_identities_context_menu_title">Manage identity</string>

    <string name="edit_identity_title">Edit identity</string>
    <string name="new_identity_action">New identity</string>

    <string name="account_settings_always_bcc_label">Bcc all messages to</string>
    <string name="account_settings_always_bcc_summary">Send this address a copy of every outgoing message</string>

    <string name="manage_identities_edit_action">Edit</string>
    <string name="manage_identities_move_up_action">Move up</string>
    <string name="manage_identities_move_down_action">Move down</string>
    <string name="manage_identities_move_top_action">Move to top / make default</string>
    <string name="manage_identities_remove_action">Remove</string>

    <string name="edit_identity_description_label">Identity description</string>
    <string name="edit_identity_description_hint">(Optional)</string>
    <string name="edit_identity_name_label">Your name</string>
    <string name="edit_identity_name_hint">(Optional)</string>
    <string name="edit_identity_email_label">Email address</string>
    <string name="edit_identity_email_hint">(Required)</string>
    <string name="edit_identity_reply_to_label">Reply-to address</string>
    <string name="edit_identity_reply_to_hint">(Optional)</string>
    <string name="edit_identity_signature_label">Signature</string>
    <string name="edit_identity_signature_hint">(Optional)</string>

    <string name="account_settings_signature_use_label">Use Signature</string>
    <string name="account_settings_signature_label">Signature</string>
    <string name="account_settings_signature_summary">Append a signature to every message you send</string>

    <string name="default_signature">-- \nSent from my Android phone with K-9 Mail. Please excuse my brevity.</string>
    <string name="default_identity_description">Initial identity</string>
    <string name="choose_identity">Choose identity</string>
    <string name="choose_identity_title">Choose identity</string>
    <string name="choose_account_title">Choose account/identity</string>
    <string name="send_as">Send as</string>

    <string name="no_identities">Go to Account Settings -&gt; Manage Identities to create identities</string>
    <string name="no_removable_identity">You can\'t remove your only identity</string>
    <string name="identity_has_no_email">You can\'t use an identity without an email address</string>
    <string name="identity_will_not_be_saved">Your identity choice and signature changes will not be saved with a draft</string>

    <string name="sort_earliest_first">Earliest messages first</string>
    <string name="sort_latest_first">Latest messages first</string>
    <string name="sort_sender_alpha">Sender alphabetical</string>
    <string name="sort_sender_re_alpha">Sender reverse alphabetical</string>
    <string name="sort_subject_alpha">Subject alphabetical</string>
    <string name="sort_subject_re_alpha">Subject reverse alphabetical</string>
    <string name="sort_flagged_first">Starred messages first</string>
    <string name="sort_flagged_last">Unstarred messages first</string>
    <string name="sort_unread_first">Unread messages first</string>
    <string name="sort_unread_last">Read messages first</string>
    <string name="sort_attach_first">Messages with attachments first</string>
    <string name="sort_unattached_first">Messages without attachments first</string>

    <string name="sort_by">Sort by...</string>
    <string name="sort_by_date">Date</string>
    <string name="sort_by_sender">Sender</string>
    <string name="sort_by_subject">Subject</string>
    <string name="sort_by_flag">Star</string>
    <string name="sort_by_unread">Read/unread</string>
    <string name="sort_by_attach">Attachments</string>
    <string name="message_web_view_error">%s</string>

    <string name="account_delete_dlg_title">Remove Account</string>
    <string name="account_delete_dlg_instructions_fmt">The account \"<xliff:g id="account">%s</xliff:g>\" will be removed from K-9 Mail.</string>

    <string name="account_recreate_dlg_title">Recreate Account</string>
    <string name="account_recreate_dlg_instructions_fmt">All data for \"<xliff:g id="account">%s</xliff:g>\" will be removed from K-9 Mail, but account settings will be retained.</string>

    <string name="account_clear_dlg_title">Clear Account</string>
    <string name="account_clear_dlg_instructions_fmt">All messages in \"<xliff:g id="account">%s</xliff:g>\" will be removed from K-9 Mail, but account settings will be retained.</string>

    <string name="provider_note_live">Only some \"Plus\" accounts include POP access
        allowing this program to connect. If you are not able to sign in with
        your correct email address and password, you may not have a paid
        \"Plus\" account. Please launch the Web browser to gain access to
        these mail accounts.</string>
    <string name="provider_note_yahoojp">If you would like to use POP3 for this provider, You should permit to use POP3 on Yahoo mail settings page.</string>
    <string name="provider_note_naver">If you would like to use IMAP or POP3 for this provider, You should permit to use IMAP or POP3 on Naver mail settings page.</string>
    <string name="provider_note_hanmail">If you would like to use IMAP or POP3 for this provider, You should permit to use IMAP or POP3 on Hanmail(Daum) mail settings page.</string>
    <string name="provider_note_paran">If you would like to use IMAP or POP3 for this provider, You should permit to use IMAP or POP3 on Paran mail settings page.</string>
    <string name="provider_note_nate">If you would like to use IMAP or POP3 for this provider, You should permit to use IMAP or POP3 on Nate mail settings page.</string>

    <string name="account_setup_failed_dlg_invalid_certificate_title">Unrecognized Certificate</string>
    <string name="account_setup_failed_dlg_invalid_certificate_accept">Accept Key</string>
    <string name="account_setup_failed_dlg_invalid_certificate_reject">Reject Key</string>

    <string name="message_help_key">Del (or D) - Delete\u000AR -
    Reply\u000AA - Reply All\u000AF - Forward\u000AJ or P - Previous
    Message\u000AK, N - Next Message\u000AM - Move\u000AY - Copy\u000AZ - Zoom Out\u000AShift-Z -
    Zoom In\u000aG - Star</string>
    <string name="message_list_help_key">Del (or D) - Delete\u000AR -
    Reply\u000AA - Reply All\u000AC - Compose\u000AF - Forward\u000aM -
    Move\u000AY - Copy\u000AG - Star\u000AO - Sort type\u000AI - Sort order\u000AQ
    - Return to Folders\u000AS - Select/deselect</string>

    <string name="folder_list_help_key">
    1 - Display only 1st Class folders\u000A
    2 - Display 1st and 2nd Class folders\u000A
    3 - Display all except 2nd Class folders\u000A
    4 - Display all folders\u000A
    Q - Return to Accounts\u000A
    S - Edit Account Settings</string>

    <string name="folder_list_display_mode_label">Folders</string>
    <string name="folder_list_display_mode_all">Display all folders</string>
    <string name="folder_list_display_mode_first_class">Display only 1st Class folders</string>
    <string name="folder_list_display_mode_first_and_second_class">Display 1st and 2nd Class folders</string>
    <string name="folder_list_display_mode_not_second_class">Display all except 2nd Class folders</string>

    <string name="account_settings_signature__location_label">Signature position</string>
    <string name="account_settings_signature__location_before_quoted_text">Before quoted text</string>
    <string name="account_settings_signature__location_after_quoted_text">After quoted text</string>
    <string name="setting_theme_dark">Dark</string>
    <string name="setting_theme_light">Light</string>
    <string name="display_preferences">Display</string>
    <string name="global_preferences">Global</string>
    <string name="debug_preferences">Debugging</string>
    <string name="privacy_preferences">Privacy</string>
    <string name="network_preferences">Network</string>
    <string name="interaction_preferences">Interaction</string>
    <string name="accountlist_preferences">Account list</string>
    <string name="messagelist_preferences">Message lists</string>
    <string name="messageview_preferences">Messages</string>
    <string name="settings_theme_label">Theme</string>
    <string name="settings_language_label">Language</string>

    <string name="settings_messageview_mobile_layout_label">Single-column layout</string>
    <string name="settings_messageview_mobile_layout_summary">Reformat HTML messages for smaller screens</string>
    <string name="settings_messageview_zoom_controls_label">System zoom controls</string>
    <string name="settings_messageview_zoom_controls_summary">Enable zoom widgets or pinch-zoom if your device supports it</string>

    <string name="setting_language_system">System default</string>

    <string name="background_ops_label">Background sync</string>
    <string name="background_ops_never">Never</string>
    <string name="background_ops_always">Always</string>
    <string name="background_ops_enabled">When \'Background data\' is checked</string>
    <string name="background_ops_auto_sync">When \'Background data\' &amp; \'Auto-sync\' are checked</string>

    <string name="no_message_seletected_toast">No message selected</string>

    <string name="date_format_label">Date format</string>
    <!--
      The values of the date_format_* strings MUST be valid date format strings.
      See Android SDK documentation for the class SimpleDateFormat.
    -->
    <string name="date_format_short">SHORT</string>
    <string name="date_format_medium">MEDIUM</string>
    <string name="date_format_common">dd-MMM-yyyy</string>
    <string name="date_format_iso8601">yyyy-MM-dd</string>

    <string name="batch_ops">Batch Ops</string>
    <string name="batch_delete_op">Delete selected</string>
    <string name="batch_mark_read_op">Mark selected read</string>
    <string name="batch_mark_unread_op">Mark selected unread</string>
    <string name="batch_flag_op">Add star to selected</string>
    <string name="batch_unflag_op">Remove star from selected</string>
    <string name="batch_archive_op">Move selected to Archive</string>
    <string name="batch_spam_op">Move selected to Spam</string>
    <string name="batch_move_op">Move selected</string>
    <string name="batch_copy_op">Copy selected</string>
    <string name="batch_flag_mode">Star mode</string>
    <string name="batch_select_mode">Select mode</string>
    <string name="batch_plain_mode">Plain mode</string>
    <string name="batch_select_all">Select all</string>
    <string name="batch_deselect_all">Clear all selections</string>

    <string name="account_setup_push_limit_label">Max folders to check with push</string>
    <string name="account_setup_push_limit_10">10 folders</string>
    <string name="account_setup_push_limit_25">25 folders</string>
    <string name="account_setup_push_limit_50">50 folders</string>
    <string name="account_setup_push_limit_100">100 folders</string>
    <string name="account_setup_push_limit_250">250 folders</string>
    <string name="account_setup_push_limit_500">500 folders</string>
    <string name="account_setup_push_limit_1000">1000 folders</string>

    <string name="animations_title">Animation</string>
    <string name="animations_summary">Use gaudy visual effects</string>
    <string name="gestures_title">Gestures</string>
    <string name="gestures_summary">Accept gesture control</string>

    <string name="compact_layouts_title">Compact layouts</string>
    <string name="compact_layouts_summary">Adjust layouts to display more on each page</string>

    <string name="volume_navigation_title">Volume key navigation</string>
    <string name="volume_navigation_summary">Flip through items using the volume controls</string>
    <string name="volume_navigation_message">Message view</string>
    <string name="volume_navigation_list">Various list views</string>

    <string name="manage_back_title">Manage \"Back\" button</string>
    <string name="manage_back_summary">Make \"Back\" always go up a level</string>

    <string name="start_integrated_inbox_title">Start in Unified Inbox</string>
    <string name="start_integrated_inbox_summary">Show the Unified Inbox after startup</string>

    <string name="measure_accounts_title">Show account size</string>
    <string name="measure_accounts_summary">Turn off for faster display</string>

    <string name="count_search_title">Count search results</string>
    <string name="count_search_summary">Turn off for faster display</string>

    <string name="hide_special_accounts_title">Hide special accounts</string>
    <string name="hide_special_accounts_summary">Hide the unified inbox and all messages accounts</string>

    <string name="search_title"><xliff:g id="search_name">%s</xliff:g> <xliff:g id="modifier">%s</xliff:g></string>
    <string name="flagged_modifier"> - Starred</string>
    <string name="unread_modifier"> - Unread</string>

    <string name="search_all_messages_title">All messages</string>
    <string name="search_all_messages_detail">All messages in searchable folders</string>

    <string name="integrated_inbox_title">Unified Inbox</string>
    <string name="integrated_inbox_detail">All messages in unified folders</string>

    <string name="tap_hint">Tap envelope or star for unread or starred messages</string>

    <string name="folder_settings_include_in_integrated_inbox_label">Unify</string>
    <string name="folder_settings_include_in_integrated_inbox_summary">All messages are shown in Unified Inbox</string>

    <string name="account_settings_searchable_label">Folders to search</string>
    <string name="account_settings_searchable_all">All</string>
    <string name="account_settings_searchable_displayable">Displayable</string>
    <string name="account_settings_searchable_none">None</string>

    <string name="remote_control_label">K-9 Mail remote control</string>
    <string name="remote_control_desc">Allows this application to control K-9 Mail activities and settings.</string>

    <string name="font_size_settings_title">Font size</string>
    <string name="font_size_settings_description">Configure font size</string>

    <string name="font_size_account_list">Account list</string>
    <string name="font_size_account_name">Account name</string>
    <string name="font_size_account_description">Account description</string>

    <string name="font_size_folder_list">Folder lists</string>
    <string name="font_size_folder_name">Folder name</string>
    <string name="font_size_folder_status">Folder status</string>

    <string name="font_size_message_list">Message lists</string>
    <string name="font_size_message_list_subject">Subject</string>
    <string name="font_size_message_list_sender">Sender</string>
    <string name="font_size_message_list_date">Date</string>
    <string name="font_size_message_list_preview">Preview</string>

    <string name="font_size_message_view">Messages</string>
    <string name="font_size_message_view_sender">Sender</string>
    <string name="font_size_message_view_to">To</string>
    <string name="font_size_message_view_cc">Cc</string>
    <string name="font_size_message_view_additional_headers">Additional headers</string>
    <string name="font_size_message_view_subject">Subject</string>
    <string name="font_size_message_view_time">Time</string>
    <string name="font_size_message_view_date">Date</string>
    <string name="font_size_message_view_content">Message body</string>

    <string name="font_size_tiniest">Tiniest</string>
    <string name="font_size_tiny">Tiny</string>
    <string name="font_size_smaller">Smaller</string>
    <string name="font_size_small">Small</string>
    <string name="font_size_medium">Medium</string>
    <string name="font_size_large">Large</string>
    <string name="font_size_larger">Larger</string>

    <string name="font_size_webview_smaller">Smallest</string>
    <string name="font_size_webview_small">Smaller</string>
    <string name="font_size_webview_normal">Normal</string>
    <string name="font_size_webview_large">Larger</string>
    <string name="font_size_webview_larger">Largest</string>

    <!-- Note: Contains references to preferences_action and misc_preferences_attachment_title -->
    <string name="message_compose_buggy_gallery">Check \"Settings\" -&gt; \"Use Gallery bug work-around\" to be able to attach images or videos using Gallery 3D.</string>

    <!-- Note: Contains references to add_attachment_action_image and add_attachment_action_video -->
    <string name="message_compose_use_workaround">Use \"Add attachment (Image)\" or \"Add attachment (Video)\" to attach images or videos with Gallery 3D.</string>

    <string name="miscellaneous_preferences">Miscellaneous</string>
    <string name="misc_preferences_attachment_title">Use Gallery bug work-around</string>
    <string name="misc_preferences_attachment_description">Show buttons to add image/video attachments (to work around a Gallery 3D bug)</string>

    <!-- APG related -->
    <string name="error_activity_not_found">No suitable application for this action found.</string>
    <string name="error_apg_version_not_supported">The installed APG version is not supported.</string>
    <string name="btn_crypto_sign">Sign</string>
    <string name="btn_encrypt">Encrypt</string>
    <string name="btn_decrypt">Decrypt</string>
    <string name="btn_verify">Verify</string>
    <string name="unknown_crypto_signature_user_id">&lt;unknown&gt;</string>
    <string name="key_id">id: %s</string>
    <string name="insufficient_apg_permissions">K-9 doesn\'t have permission to access APG fully, please reinstall K-9 to fix that.</string>
    <string name="pgp_mime_unsupported">PGP/MIME messages are not supported yet.</string>
    <string name="attachment_encryption_unsupported">Warning: attachments are NOT signed or encrypted yet.</string>
    <string name="send_aborted">Send aborted.</string>

    <string name="save_or_discard_draft_message_dlg_title">Save draft message?</string>
    <string name="save_or_discard_draft_message_instructions_fmt">Save or Discard this message?</string>

    <string name="charset_not_found">This message can\'t be displayed because the charset \"<xliff:g id="charset">%s</xliff:g>\" wasn\'t found.</string>

    <string name="select_text_now">Select text to copy.</string>

    <string name="dialog_confirm_delete_title">Confirm deletion</string>
    <string name="dialog_confirm_delete_message">Do you want to delete this message?</string>
    <string name="dialog_confirm_delete_confirm_button">Delete</string>
    <string name="dialog_confirm_delete_cancel_button">Do not delete</string>

    <string name="dialog_confirm_spam_title">Confirm move to spam folder</string>
    <plurals name="dialog_confirm_spam_message">
        <item quantity="one">Do you really want to move this message to the spam folder?</item>
        <item quantity="other">Do you really want to move <xliff:g id="message_count">%1$d</xliff:g> messages to the spam folder?</item>
<!--
  Translators:

  Please review how to handle pluralization for your language at (1) and ajust
  the <item> elements accordingly

  Possible values for 'quantity': zero, one, two, few, many, other

  (1) http://developer.android.com/guide/topics/resources/string-resource.html#Plurals

-->
    </plurals>
    <string name="dialog_confirm_spam_confirm_button">Yes</string>
    <string name="dialog_confirm_spam_cancel_button">No</string>

    <string name="dialog_attachment_progress_title">Downloading attachment</string>

    <string name="debug_logging_enabled">Debug logging to Android logging system enabled</string>

    <string name="messagelist_sent_to_me_sigil">»</string>
    <string name="messagelist_sent_cc_me_sigil">›</string>
    <string name="error_unable_to_connect">Unable to connect.</string>

    <string name="import_export_action">Settings Import &amp; Export</string>
    <string name="settings_export_account">Export account settings</string>
    <string name="settings_export_all">Export settings and accounts</string>
    <string name="settings_import_dialog_title">Import</string>
    <string name="settings_export_dialog_title">Export</string>
    <string name="settings_import">Import settings</string>
    <string name="settings_import_selection">Import selection</string>
    <string name="settings_import_global_settings">Global settings</string>
    <string name="settings_exporting">Exporting settings...</string>
    <string name="settings_importing">Importing settings...</string>
    <string name="settings_import_scanning_file">Scanning file...</string>
    <string name="settings_export_success">Saved exported settings to <xliff:g id="filename">%s</xliff:g></string>
    <string name="settings_import_global_settings_success">Imported global settings from <xliff:g id="filename">%s</xliff:g></string>
    <string name="settings_import_success">Imported <xliff:g id="accounts">%s</xliff:g> from <xliff:g id="filename">%s</xliff:g></string>
    <plurals name="settings_import_success">
        <item quantity="one">1 account</item>
        <item quantity="other"><xliff:g id="numAccounts">%s</xliff:g> accounts</item>
    </plurals>
    <string name="settings_export_failure">Failed to export settings</string>
    <string name="settings_import_failure">Failed to import any settings from <xliff:g id="filename">%s</xliff:g></string>
    <string name="settings_export_success_header">Export succeeded</string>
    <string name="settings_export_failed_header">Export failed</string>
    <string name="settings_import_success_header">Import succeeded</string>
    <string name="settings_import_failed_header">Import failed</string>
    <string name="settings_import_activate_account_header">Activate account</string>
    <string name="settings_import_activate_account_intro">To be able to use the account \"<xliff:g id="account">%s</xliff:g>\" you need to provide the <xliff:g id="server_passwords">%s.</xliff:g></string>
    <plurals name="settings_import_server_passwords">
        <item quantity="one">server password</item>
        <item quantity="other">server passwords</item>
    </plurals>
    <string name="settings_import_incoming_server">Incoming server (<xliff:g id="hostname">%s</xliff:g>):</string>
    <string name="settings_import_outgoing_server">Outgoing server (<xliff:g id="hostname">%s</xliff:g>):</string>
    <plurals name="settings_import_setting_passwords">
        <item quantity="one">Setting password...</item>
        <item quantity="other">Setting passwords...</item>
    </plurals>
    <string name="activate_account_action">Activate</string>

    <string name="settings_unknown_version">Unable to handle file of version <xliff:g id="version">%s</xliff:g></string>

    <string name="account_unavailable">Account \"<xliff:g id="account">%s</xliff:g>\" is unavailable; check storage</string>

    <string name="settings_attachment_default_path">Save attachments to...</string>
    <string name="attachment_save_title">Save attachment</string>
    <string name="attachment_save_desc">No file browser found. Where would you like to save this attachment?</string>

    <string name="manage_accounts_move_up_action">Move up</string>
    <string name="manage_accounts_move_down_action">Move down</string>
<<<<<<< HEAD
    <string name="manage_accounts_moving_message">Moving account...</string>
    
=======

>>>>>>> f345c337
</resources><|MERGE_RESOLUTION|>--- conflicted
+++ resolved
@@ -1099,10 +1099,6 @@
 
     <string name="manage_accounts_move_up_action">Move up</string>
     <string name="manage_accounts_move_down_action">Move down</string>
-<<<<<<< HEAD
     <string name="manage_accounts_moving_message">Moving account...</string>
-    
-=======
-
->>>>>>> f345c337
+
 </resources>