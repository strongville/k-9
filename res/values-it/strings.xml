<?xml version="1.0" encoding="utf-8"?>
<resources xmlns:xliff="urn:oasis:names:tc:xliff:document:1.2">
    <!-- === App-specific strings ============================================================= -->

    <!-- This should make it easier for forks to change the branding -->

    <!-- Used in AndroidManifest.xml -->
    <string name="app_name">K-9 Mail</string>
    <string name="beta_app_name">K-9 Mail BETA</string>

    <string name="shortcuts_title">Account di K-9</string>
    <!-- NEW: <string name="unread_widget_label">K-9 Unread</string>-->

    <string name="remote_control_label">Controllo remoto di K-9 Mail</string>
    <string name="remote_control_desc">Consenti a questa applicazione di controllare le attività e le impostazioni di K-9 Mail.</string>


    <!-- Used in the about dialog -->
    <string name="app_authors">Google, The K-9 Dog Walkers.</string>
    <string name="app_copyright_fmt">Copyright 2008-<xliff:g>%s</xliff:g> The K-9 Dog Walkers. Portions Copyright 2006-<xliff:g>%s</xliff:g> the Android Open Source Project.</string>
    <string name="app_license">Rilasciato sotto Licenza Apache, Versione 2.0.</string>


    <!-- Welcome message -->
    <string name="accounts_welcome">
Benvenuto nella configurazione della posta di K-9. K-9 è un client di posta open source per Android originariamente basato sul client di posta standard di Android.
\n\n
\nLe funzionalità migliorate di K-9 includono:
\n * Push mail utilizzando IMAP IDLE
\n * Migliori prestazioni
\n * Archiviazione dei messaggi
\n * Firme nei messaggi
\n * Ccn a se stessi
\n * Sottoscrizioni delle cartelle
\n * Sincronizzazione di tutte le cartelle
\n * Configurazione dell\'indirizzo per le risposte
\n * Tasti di scelta rapida
\n * Miglior supporto IMAP
\n * Salvataggio degli allegati nella SD
\n * Possibilità di svuotare il cestino
\n * Ordinamento dei messaggi
\n * …ed altro
\n
\nSi noti che K-9 non supporta gli account free di hotmail e, come molti client di posta, ha alcune bizzarrie quando si parla di Microsoft Exchange.
\n
\nInvia le tue segnalazioni, suggerisci nuove funzionalità e chiedi informazioni su
http://k9mail.googlecode.com/
    </string>


    <!-- Default signature -->
    <string name="default_signature">-- Inviato dal mio cellulare Android con K-9 Mail.</string>



    <!-- === App Store-specific strings ======================================================= -->

    <!-- NEW: <string name="import_dialog_error_message">There is no suitable application to handle the import operation. Please install a file manager application from Google Play Store.</string>-->
    <!-- NEW: <string name="open_market">Open Play Store</string>-->



    <!-- === General strings ================================================================== -->

    <string name="app_authors_fmt">Autori: <xliff:g id="app_authors">%s</xliff:g></string>
    <string name="app_revision_fmt">Informazioni: <xliff:g id="app_revision_url">%s</xliff:g></string>
    <string name="app_libraries">Ci avvaliamo delle seguenti librerie di terze parti: <xliff:g id="app_libraries_list">%s</xliff:g></string>
    <string name="app_emoji_icons">Icone emoji: <xliff:g id="app_emoji_icons_link">%s</xliff:g></string>

    <string name="read_attachment_label">Leggi gli allegati</string>
    <string name="read_attachment_desc">Permetti all\'applicazione di leggere gli allegati.</string>
    <string name="read_messages_label">Leggi la posta</string>
    <string name="read_messages_desc">Permetti all\'applicazione di leggere la posta.</string>
    <string name="delete_messages_label">Elimina la posta</string>
    <string name="delete_messages_desc">Permetti all\'applicazione di eliminare la posta.</string>

    <string name="about_title_fmt">Informazioni su <xliff:g id="app_name">%s</xliff:g></string>
    <string name="accounts_title">Account</string>
    <string name="advanced">Avanzate</string>
    <string name="folder_list_title"><xliff:g id="account">%s</xliff:g> </string>

    <string name="message_list_title"><xliff:g id="account">%s</xliff:g>:<xliff:g id="folder">%s</xliff:g> </string>

    <string name="compose_title">Componi</string>
    <string name="choose_folder_title">Scegli la cartella</string>

    <string name="activity_header_format"><xliff:g id="activity_prefix">%s</xliff:g><xliff:g id="unread_count">%s</xliff:g><xliff:g id="operation">%s</xliff:g></string>

    <string name="activity_unread_count">\u0020[<xliff:g id="unread_count">%d</xliff:g>]</string>
    <string name="status_loading_account_folder">\u0020(Verifica di <xliff:g id="account">%s</xliff:g>:<xliff:g id="folder">%s</xliff:g><xliff:g id="progress">%s</xliff:g>)</string>
    <string name="status_loading_account_folder_headers">\u0020(Recupero intestazioni <xliff:g id="account">%s</xliff:g>:<xliff:g id="folder">%s</xliff:g><xliff:g id="progress">%s</xliff:g>)</string>
    <string name="status_sending_account">\u0020(Invio <xliff:g id="account">%s</xliff:g><xliff:g id="progress">%s</xliff:g>)</string>
    <string name="status_processing_account">\u0020(Elab <xliff:g id="account">%s</xliff:g>:<xliff:g id="command">%s</xliff:g><xliff:g id="progress">%s</xliff:g>)</string>
    <string name="folder_progress">\u0020<xliff:g id="completed">%s</xliff:g>/<xliff:g id="total">%s</xliff:g></string>

    <string name="status_next_poll">\u0020(Prossima verifica alle <xliff:g id="nexttime">%s</xliff:g>)</string>
    <string name="status_syncing_off">\u0020(Sincronizzazione disabilitata)</string>

    <!-- Actions will be used as buttons and in menu items -->
    <string name="next_action">Successivo</string> <!-- Used as part of a multi-step process -->
    <string name="previous_action">Precedente</string> <!-- Used as part of a multi-step process -->
    <string name="okay_action">OK</string> <!--  User to confirm acceptance of dialog boxes, warnings, errors, etc. -->
    <string name="cancel_action">Annulla</string>
    <string name="send_action">Invia</string>
    <string name="send_again_action">Invia di nuovo</string>
    <string name="select_action">Seleziona</string>
    <string name="deselect_action">Deseleziona</string>
    <string name="reply_action">Rispondi</string>
    <string name="reply_all_action">Rispondi a tutti</string>
    <string name="delete_action">Elimina</string>
    <string name="archive_action">Archivia</string>
    <string name="spam_action">Spam</string>
    <string name="delete_all_action">Svuota cartella</string>
    <string name="forward_action">Inoltra</string>
    <string name="move_action">Sposta</string>
    <string name="continue_action">Continua</string>
    <!-- NEW: <string name="back_action">Back</string>-->
    <string name="done_action">Fatto</string> <!--  Used to complete a multi-step process -->
    <string name="discard_action">Ignora</string>
    <string name="save_draft_action">Salva come bozza</string>
    <string name="retry_action">Riprova</string>
    <string name="refresh_action">Aggiorna</string>
    <string name="check_mail_action">Controlla posta</string>
    <string name="send_messages_action">Invia messaggi</string>
    <string name="list_folders_action">Elenca cartelle</string>
    <string name="refresh_folders_action">Aggiorna cartelle</string>
    <!-- NEW: <string name="filter_folders_action">Find folder</string>-->
    <string name="mark_all_as_read_action">Segna tutti come letti</string>
    <string name="add_account_action">Aggiungi account</string>
    <string name="compose_action">Componi</string>
    <string name="search_action">Cerca</string>
    <string name="search_results">Risultati della ricerca</string>
    <string name="preferences_action">Impostazioni</string>
    <string name="open_action">Apri</string>
    <string name="account_settings_action">Impostazioni account</string>
    <string name="folder_settings_action">Impostazioni cartella</string>
    <string name="global_settings_action">Impostazioni generali</string>
    <string name="remove_account_action">Rimuovi account</string>
    <string name="clear_pending_action">Annulla tutte le azioni in corso (pericolo!)</string>

    <string name="accounts_action">Account</string>
    <string name="mark_as_read_action">Segna come letto</string>
    <string name="send_alternate_action">Inoltra con altra applicazione</string>
    <string name="send_alternate_chooser_title">Scegli il mittente</string>

    <string name="mark_all_as_read_dlg_title">Segna tutti i messaggi come letti</string>
    <string name="mark_all_as_read_dlg_instructions_fmt">Segnare tutti i messaggi in \'<xliff:g id="folder">%s</xliff:g>\' come letti? (compresi
    i messaggi nella cartella che non vengono visualizzati in K-9)</string>

    <string name="flag_action">Metti in evidenza</string>
    <string name="unflag_action">Togli stella</string>
    <string name="copy_action">Copia</string>
    <string name="show_full_header_action">Mostra intestazione completa</string>
    <string name="hide_full_header_action">Nascondi intestazione completa</string>
    <string name="select_text_action">Seleziona testo</string>

    <string name="mark_as_unread_action">Segna come da leggere</string>
    <string name="add_cc_bcc_action">Aggiungi Cc/Ccn</string>
    <string name="read_receipt">Notifica di lettura</string>
    <string name="read_receipt_enabled">Notifica di lettura attiva</string>
    <string name="read_receipt_disabled">Notifica di lettura disattiva</string>
    <string name="add_attachment_action">Aggiungi allegato</string>
    <string name="add_attachment_action_image">Aggiungi allegato (Immagine)</string>
    <string name="add_attachment_action_video">Aggiungi allegato (Video)</string>
    <string name="empty_trash_action">Svuota cestino</string>
    <string name="expunge_action">Rimuovi messaggi eliminati</string>
    <string name="clear_local_folder_action">Cancella messaggi locali</string>
    <string name="about_action">Informazioni su</string>

    <string name="prefs_title">Impostazioni</string>
    <string name="accounts_context_menu_title">Opzioni account</string>

    <string name="general_no_subject">(Nessun oggetto)</string> <!-- Shown in place of the subject when a message has no subject. Showing this in parentheses is customary. -->
    <string name="general_no_date">Nessuna data</string>
    <string name="general_no_sender">Nessun mittente</string>
    <string name="status_loading">Recupero in corso</string>
    <string name="status_loading_more">Caricamento dei messaggi in corso\u2026</string>
    <string name="status_network_error">Errore di connessione</string>
    <string name="status_invalid_id_error">Messaggio non trovato</string>

    <string name="status_loading_more_failed">Riprova a caricare altri messaggi</string>

    <string name="load_more_messages_fmt">Scarica altri
    <xliff:g id="messages_to_load">%d</xliff:g> messaggi</string>

    <string name="abbrev_gigabytes">GB</string>
    <string name="abbrev_megabytes">MB</string>
    <string name="abbrev_kilobytes">KB</string>
    <string name="abbrev_bytes">B</string>

    <string name="account_size_changed">
    Account \"<xliff:g id="account">%s</xliff:g>\" ridimensionato da
    <xliff:g id="oldSize">%s</xliff:g>
    a
    <xliff:g id="newSize">%s</xliff:g>
    </string>

    <string name="compacting_account">Compattazione account \"<xliff:g id="account">%s</xliff:g>\"</string>
    <string name="clearing_account">Rimozione account \"<xliff:g id="account">%s</xliff:g>\"</string>
    <string name="recreating_account">Ricreare account \"<xliff:g id="account">%s</xliff:g>\"</string>

    <string name="notification_new_title">Nuova posta</string>
    <string name="notification_new_one_account_fmt"><xliff:g id="unread_message_count">%d</xliff:g> non letti (<xliff:g id="account">%s</xliff:g>)</string> <!-- 279 Unread (someone@google.com) -->

    <string name="notification_bg_sync_ticker">Controllo posta in corso: <xliff:g id="account">%s</xliff:g>:<xliff:g id="folder">%s</xliff:g></string>
    <string name="notification_bg_sync_title">Controllo posta</string>
    <string name="notification_bg_send_ticker">Invio posta in corso: <xliff:g id="account">%s</xliff:g></string>
    <string name="notification_bg_send_title">Invio posta</string>
    <string name="notification_bg_title_separator">:</string>

    <string name="special_mailbox_name_inbox">Posta in arrivo</string>
    <string name="special_mailbox_name_outbox">Posta in uscita</string>
    <!-- The following mailbox names will be used if the user has not specified one from the server -->
    <string name="special_mailbox_name_drafts">Bozze</string>
    <string name="special_mailbox_name_trash">Cestino</string>
    <string name="special_mailbox_name_sent">Posta inviata</string>
    <string name="special_mailbox_name_archive">Archivio</string>
    <string name="special_mailbox_name_spam">Spam</string>
    <!-- Mailbox names displayed to user -->

    <string name="special_mailbox_name_drafts_fmt"><xliff:g id="folder">%s</xliff:g> (Bozze)</string>
    <string name="special_mailbox_name_trash_fmt"><xliff:g id="folder">%s</xliff:g> (Cestino)</string>
    <string name="special_mailbox_name_sent_fmt"><xliff:g id="folder">%s</xliff:g> (Posta inviata)</string>
    <string name="special_mailbox_name_archive_fmt"><xliff:g id="folder">%s</xliff:g> (Archivio)</string>
    <string name="special_mailbox_name_spam_fmt"><xliff:g id="folder">%s</xliff:g> (Spam)</string>

    <string name="send_failure_subject">Impossibile inviare alcuni messaggi</string>

    <string name="end_of_folder">Non ci sono nuovi messaggi</string>

    <string name="debug_version_fmt">Versione: <xliff:g id="version">%s</xliff:g></string>
    <string name="debug_enable_debug_logging_title">Attivare la registrazione di debug</string>
    <string name="debug_enable_debug_logging_summary">Registra informazioni diagnostiche extra</string>
    <string name="debug_enable_sensitive_logging_title">Registra informazioni sensibili</string>
    <string name="debug_enable_sensitive_logging_summary">Può mostrare le passwords nei files di logs.</string>

    <string name="message_list_load_more_messages_action">Carica altri messaggi</string>
    <string name="message_to_fmt">A:<xliff:g id="counterParty">%s</xliff:g></string>

    <string name="message_compose_to_hint">A</string>
    <string name="message_compose_cc_hint">Cc</string>
    <string name="message_compose_bcc_hint">Ccn</string>
    <string name="message_compose_subject_hint">Oggetto</string>
    <string name="message_compose_content_hint">Testo del messaggio</string>
    <!-- NEW: <string name="message_compose_signature_hint">Signature</string>-->
    <string name="message_compose_quote_header_separator">-------- Messaggio originale --------</string>
    <string name="message_compose_quote_header_subject">Oggetto:</string>
    <string name="message_compose_quote_header_send_date">Inviato il:</string>
    <string name="message_compose_quote_header_from">Da:</string>
    <string name="message_compose_quote_header_to">A:</string>
    <string name="message_compose_quote_header_cc">Cc:</string>
    <string name="message_compose_reply_header_fmt"><xliff:g id="sender">%s</xliff:g> ha scritto:\n\n</string>
    <string name="message_compose_error_no_recipients">È necessario specificare almeno un destinatario.</string>
    <!-- NEW: <string name="error_contact_address_not_found">No email address could be found.</string>-->
    <string name="message_compose_attachments_skipped_toast">Alcuni allegati non possono essere inoltrati in quanto non sono stati scaricati.</string>
    <!-- NEW: <string name="message_compose_show_quoted_text_action">Quote message</string>-->
    <!-- NEW: <string name="message_compose_description_add_to">Add recipient (To)</string>-->
    <!-- NEW: <string name="message_compose_description_add_cc">Add recipient (CC)</string>-->
    <!-- NEW: <string name="message_compose_description_add_bcc">Add recipient (BCC)</string>-->
    <!-- NEW: <string name="message_compose_description_delete_quoted_text">Remove quoted text</string>-->
    <!-- NEW: <string name="message_compose_description_edit_quoted_text">Edit quoted text</string>-->

    <string name="message_view_from_format">Da: <xliff:g id="name">%s</xliff:g> &lt;<xliff:g id="email">%s</xliff:g>&gt;</string>
    <string name="message_to_label">A:</string>
    <string name="message_view_cc_label">Cc:</string>
    <string name="message_view_attachment_view_action">Apri</string>
    <string name="message_view_attachment_download_action">Salva</string>
    <string name="message_view_prev_action">\u25BC</string>
    <string name="message_view_next_action">\u25B2</string>
    <string name="message_view_archive_action">Archivia</string>
    <string name="message_view_move_action">Sposta</string>
    <string name="message_view_spam_action">Spam</string>
    <string name="message_view_status_attachment_saved">Allegato salvato su scheda SD come <xliff:g id="filename">%s</xliff:g>.</string>
    <string name="message_view_status_attachment_not_saved">Impossibile salvare l\'allegato sulla scheda SD.</string>
    <string name="message_view_show_pictures_action">Mostra immagini</string>
    <string name="message_view_show_message_action">Mostra messaggio</string>
    <string name="message_view_show_attachments_action">Mostra allecato</string>
    <string name="message_view_show_more_attachments_action">Altro&#8230;</string>
    <string name="message_view_fetching_attachment_toast">Recupero allegato in corso.</string>
    <string name="message_view_no_viewer">Impossibile trovare un visualizzatore per <xliff:g id="mimetype">%s</xliff:g>.</string>
    <string name="message_view_download_remainder">Scarica intero messaggio</string>
    <!-- NEW: <string name="message_view_downloading">Downloading…</string>-->

    <!-- NOTE: The following message refers to strings with id 'account_setup_incoming_save_all_headers_label' and 'account_setup_incoming_title' -->
    <string name="message_additional_headers_not_downloaded">Non tutte le intestazioni sono state scaricate o salvate. Seleziona \"Salva tutte le intestazioni localmente\" nelle impostazioni del server della posta in arrivo per abilitare questa funzionalità.</string>
    <string name="message_no_additional_headers_available">Tutte le intestazioni sono state scaricate, non ci sono intestazioni aggiuntive da mostrare.</string>
    <string name="message_additional_headers_retrieval_failed">Recupero di intestazioni aggiuntive dal database o dal server di posta non riuscito.</string>

    <string name="folder_push_active_symbol">(Push)</string>

    <string name="from_same_sender">Altri da questo mittente</string>

    <string name="message_discarded_toast">Message scartato</string>
    <string name="message_saved_toast">Messaggio salvato come bozza</string>

    <string name="global_settings_flag_label">Mostra stelle</string>
    <string name="global_settings_flag_summary">Le stelle indicano i messaggi evidenziati</string>
    <string name="global_settings_checkbox_label">Caselle di selezione multipla</string>
    <string name="global_settings_checkbox_summary">Mostra sempre caselle di selezione multipla</string>
    <string name="global_settings_touchable_label">Anteprima messaggi</string>
    <string name="global_settings_touchable_summary">Voci di elenco più ampie con anteprima messaggio</string>
    <string name="global_settings_preview_lines_label">Righe di anteprima</string>
    <string name="global_settings_show_correspondent_names_label">Mostra nome mittente</string>
    <string name="global_settings_show_correspondent_names_summary">Mostra il nome del mittente al posto dell\'indirizzo e-mail</string>
    <string name="global_settings_show_contact_name_label">Mostra nomi dei contatti</string>
    <string name="global_settings_show_contact_name_summary">Utilizza i nomi dei destinatari dalla Rubrica quando disponibile</string>
    <string name="global_settings_registered_name_color_label">Colora contatti</string>
    <string name="global_settings_registered_name_color_default">Non colorare i nomi nel tuo elenco dei contatti</string>
    <string name="global_settings_registered_name_color_changed">Colora i nomi nel tuo elenco dei contatti</string>

    <string name="global_settings_messageview_fixedwidth_label">Font a larghezza fissa</string>
    <string name="global_settings_messageview_fixedwidth_summary">Usa font a larghezza fissa quando mostri i messaggi di testo</string>
    <string name="global_settings_messageview_return_to_list_label">Torna all\'elenco dopo l\'eliminazione</string>
    <string name="global_settings_messageview_return_to_list_summary">Ritorna all\'elenco dei messaggi dopo l\'eliminazione del messaggio</string>
    <string name="global_settings_messageview_show_next_label">Mostra messaggio successivo dopo la cacellazione</string>
    <string name="global_settings_messageview_show_next_summary">Mostra messaggio successivo</string>

    <string name="global_settings_confirm_actions_title">Conferma azioni</string>
    <string name="global_settings_confirm_actions_summary">Mostra una finestra di dialogo ogni volta che si eseguono le azioni selezionate</string>
    <string name="global_settings_confirm_action_archive">Archivia</string>
    <string name="global_settings_confirm_action_delete">Elimina (soltanto in visualizzazione messaggi)</string>
    <!-- NEW: <string name="global_settings_confirm_action_delete_starred">Delete Starred (message view only)</string>-->
    <string name="global_settings_confirm_action_spam">Spam</string>
    <string name="global_settings_confirm_action_mark_all_as_read">Segna tutti come già letti</string>
    <string name="global_settings_confirm_action_send">Invia</string>

    <!-- NEW: <string name="global_settings_notification_hide_subject_title">Hide subject in notifications</string>-->
    <!-- NEW: <string name="global_settings_notification_hide_subject_never">Never</string>-->
    <!-- NEW: <string name="global_settings_notification_hide_subject_when_locked">When phone is locked</string>-->
    <!-- NEW: <string name="global_settings_notification_hide_subject_always">Always</string>-->

    <!-- NEW: <string name="global_settings_batch_buttons">Batch buttons</string>-->
    <!-- NEW: <string name="global_settings_batch_buttons_summary">Configure message list batch buttons</string>-->
    <string name="global_settings_mark_read">Seleziona letti/non letti</string>
    <string name="global_settings_delete">Elimina</string>
    <string name="global_settings_archive">Sposta in archivio</string>
    <string name="global_settings_archive_disabled_reason">Nessun archivio.</string>
    <string name="global_settings_move">Sposta</string>
    <string name="global_settings_flag">Seleziona</string>
    <string name="global_settings_unselect">Deseleziona</string>

    <string name="quiet_time">Silenzioso a tempo</string>
    <string name="quiet_time_description">Disabilita chiamata, vibrazione e lampeggi di notte</string>
    <string name="quiet_time_starts">Attiva alle</string>
    <string name="quiet_time_ends">Disattiva alle</string>

    <string name="account_setup_basics_title">Configura un nuovo account</string>
    <string name="account_setup_basics_instructions">Inserisci l\'indirizzo e-mail di questo account:</string>
    <string name="account_setup_basics_email_hint">Indirizzo e-mail</string>
    <string name="account_setup_basics_password_hint">Password</string>
    <string name="account_setup_basics_default_label">Account predefinito per l\'invio della posta</string>
    <string name="account_setup_basics_manual_setup_action">Configurazione manuale</string>

    <string name="account_setup_check_settings_title"></string>
    <string name="account_setup_check_settings_retr_info_msg">Recupero delle informazioni dell\'account in corso\u2026</string>
    <string name="account_setup_check_settings_check_incoming_msg">Verifica delle impostazioni del server della posta in arrivo in corso\u2026</string>
    <string name="account_setup_check_settings_check_outgoing_msg">Verifica delle impostazioni del server della posta in uscita in corso\u2026</string>
    <string name="account_setup_check_settings_authenticate">Autenticazione in corso\u2026</string>
    <string name="account_setup_check_settings_fetch">Recupero delle impostazioni dell\'account in corso\u2026</string>
    <string name="account_setup_check_settings_canceling_msg">Annullamento delle operazioni in corso\u2026</string>

    <string name="account_setup_names_title">Quasi fatto!</string>
    <string name="account_setup_names_instructions">Il tuo account è stato impostato, e la posta è in viaggio!</string>
    <string name="account_setup_names_account_name_label">Assegna un nome all\'account (opzionale):</string>
    <string name="account_setup_names_user_name_label">Scrivi il tuo nome (visualizzato nei messaggi in uscita):</string>

    <string name="account_setup_account_type_title">Tipo di account</string>
    <string name="account_setup_account_type_instructions">Che tipo di account è questo?</string>
    <string name="account_setup_account_type_pop_action">POP3</string>
    <string name="account_setup_account_type_imap_action">IMAP</string>
    <string name="account_setup_account_type_webdav_action">Exchange (WebDAV)</string>

    <string name="account_setup_incoming_title">Impostazioni del server della posta in arrivo</string>
    <string name="account_setup_incoming_username_label">Nome utente</string>
    <string name="account_setup_incoming_password_label">Password</string>
    <string name="account_setup_incoming_pop_server_label">Server POP3</string>
    <string name="account_setup_incoming_imap_server_label">Server IMAP</string>
    <string name="account_setup_incoming_webdav_server_label">Server WebDAV (Exchange)</string>
    <string name="account_setup_incoming_port_label">Porta</string>
    <string name="account_setup_incoming_security_label">Tipo di protezione</string>
    <string name="account_setup_incoming_auth_type_label">Tipo di autenticazione</string>
    <string name="account_setup_incoming_security_none_label">Nessuna</string>
    <string name="account_setup_incoming_security_ssl_optional_label">SSL (se disponibile)</string>
    <string name="account_setup_incoming_security_ssl_label">SSL (sempre)</string>
    <string name="account_setup_incoming_security_tls_optional_label">TLS (se disponibile)</string>
    <string name="account_setup_incoming_security_tls_label">TLS (sempre)</string>

    <string name="account_setup_incoming_delete_policy_label">Quando si elimina un messaggio</string>
    <string name="account_setup_incoming_delete_policy_never_label">Non eliminare dal server</string>
    <string name="account_setup_incoming_delete_policy_delete_label">Elimina dal server</string>
    <string name="account_setup_incoming_delete_policy_markread_label">Segna come letto sul server</string>

    <string name="account_setup_incoming_compression_label">Utilizzare la compressione sulla rete:</string>
    <string name="account_setup_incoming_mobile_label">Mobile</string>
    <string name="account_setup_incoming_wifi_label">Wi-Fi</string>
    <string name="account_setup_incoming_other_label">Altra</string>

    <string name="account_setup_incoming_save_all_headers_title">Scarica intestazioni</string>
    <string name="account_setup_incoming_save_all_headers_label">Salva tutte le intestazioni dei messaggi localmente</string>

    <string name="local_storage_provider_external_label">Memoria esterna (SD card)</string>
    <string name="local_storage_provider_internal_label">Memoria interna standard</string>
    <string name="local_storage_provider_samsunggalaxy_label">Ulteriore memoria interna %1$s</string>
    <string name="local_storage_provider_label">Posizione memorizzazione</string>

    <string name="account_setup_expunge_policy_label">Elimina messaggi cancellati</string>
    <string name="account_setup_expunge_policy_immediately">Immediatamente</string>
    <string name="account_setup_expunge_policy_on_poll">Durante ogni recupero</string>
    <string name="account_setup_expunge_policy_manual">Solo manualmente</string>

    <!-- NEW: <string name="account_setup_incoming_autodetect_namespace_label">Auto-detect IMAP namespace</string>-->
    <string name="account_setup_incoming_imap_path_prefix_label">Prefisso percorso IMAP</string>

    <string name="drafts_folder_label">Cartella Bozze</string>
    <string name="sent_folder_label">Cartella Posta inviata</string>
    <string name="trash_folder_label">Cartella Cestino</string>
    <string name="archive_folder_label">Cartella Archivio</string>
    <string name="spam_folder_label">Cartella Spam</string>

    <string name="account_setup_incoming_subscribed_folders_only_label">Mostra solo le cartelle sottoscritte</string>
    <string name="account_setup_auto_expand_folder">Auto-espandi cartella</string>

    <string name="account_setup_incoming_webdav_path_prefix_label">Percorso WebDAV (Exchange)</string>
    <string name="account_setup_incoming_webdav_path_prefix_hint">Opzionale</string>

    <string name="account_setup_incoming_webdav_auth_path_label">Percorso di autenticazione</string>
    <string name="account_setup_incoming_webdav_auth_path_hint">Opzionale</string>
    <string name="account_setup_incoming_webdav_mailbox_path_label">Percorso della casella di posta</string>
    <string name="account_setup_incoming_webdav_mailbox_path_hint">Opzionale</string>

    <string name="account_setup_outgoing_title">Impostazioni del server di posta in uscita</string>
    <string name="account_setup_outgoing_smtp_server_label">Server SMTP</string>
    <string name="account_setup_outgoing_port_label">Porta</string>
    <string name="account_setup_outgoing_security_label">Tipo di protezione</string>
    <string name="account_setup_outgoing_security_none_label">Nessuna</string>
    <string name="account_setup_outgoing_security_ssl_label">SSL</string>
    <string name="account_setup_outgoing_security_tls_optional_label">TLS (se disponibile)</string>
    <string name="account_setup_outgoing_security_tls_label">TLS (sempre)</string>
    <string name="account_setup_outgoing_require_login_label">Richiedi accesso.</string>
    <string name="account_setup_outgoing_username_label">Nome utente</string>
    <string name="account_setup_outgoing_password_label">Password</string>
    <string name="account_setup_outgoing_authentication_label">Tipo di autenticazione</string>
    <!-- The authentication strings below are for a planned (hopefully) change to the above username and password options -->
    <string name="account_setup_outgoing_authentication_basic_label">Nome utente &amp; password</string>
    <string name="account_setup_outgoing_authentication_basic_username_label">Nome utente</string>
    <string name="account_setup_outgoing_authentication_basic_password_label">Password</string>
    <string name="account_setup_outgoing_authentication_pop_before_smtp_label">POP prima di SMTP</string>
    <string name="account_setup_outgoing_authentication_imap_before_smtp_label">IMAP prima di SMTP</string>
    <string name="account_setup_outgoing_authentication_webdav_before_smtp_label">WebDAV (Exchange) prima di SMTP</string>

    <string name="account_setup_bad_uri">Impostazioni non valide: <xliff:g id="err_mess">%s</xliff:g></string>

    <string name="account_setup_options_title">Opzioni dell\'account</string>

    <string name="compact_action">Compatta</string>
    <string name="clear_action">Cancella i messaggi (pericolo!)</string>
    <string name="recreate_action">Ricrea dati (ultima spiaggia!)</string>

    <string name="account_setup_options_mail_check_frequency_label">Frequenza verifica posta</string>
    <!-- Frequency also used in account_settings_* -->
    <string name="account_setup_options_mail_check_frequency_never">Mai</string>
    <string name="account_setup_options_mail_check_frequency_1min">Ogni minuto</string>
    <string name="account_setup_options_mail_check_frequency_5min">Ogni 5 minuti</string>
    <string name="account_setup_options_mail_check_frequency_10min">Ogni 10 minuti</string>
    <string name="account_setup_options_mail_check_frequency_15min">Ogni 15 minuti</string>
    <string name="account_setup_options_mail_check_frequency_30min">Ogni 30 minuti</string>
    <string name="account_setup_options_mail_check_frequency_1hour">Ogni ora</string>
    <string name="account_setup_options_mail_check_frequency_2hour">Ogni 2 ore</string>
    <string name="account_setup_options_mail_check_frequency_3hour">Ogni 3 ore</string>
    <string name="account_setup_options_mail_check_frequency_6hour">Ogni 6 ore</string>
    <string name="account_setup_options_mail_check_frequency_12hour">Ogni 12 ore</string>
    <string name="account_setup_options_mail_check_frequency_24hour">Ogni 24 ore</string>

    <string name="push_poll_on_connect_label">Controlla quando connesso per il push</string>
    <string name="account_setup_options_enable_push_label">Abilita push mail per questo account</string>
    <string name="account_setup_options_enable_push_summary">Se il server lo supporta, i nuovi messaggi appariranno istantaneamente. Questa opzione può migliorare o peggiorare notevolmente le prestazioni.</string>
    <string name="idle_refresh_period_label">Aggiorna connessione inattiva</string>
    <string name="idle_refresh_period_1min">Ogni minuto</string>
    <string name="idle_refresh_period_2min">Ogni 2 minuti</string>
    <string name="idle_refresh_period_3min">Ogni 3 minuti</string>
    <string name="idle_refresh_period_6min">Ogni 6 minuti</string>
    <string name="idle_refresh_period_12min">Ogni 12 minuti</string>
    <string name="idle_refresh_period_24min">Ogni 24 minuti</string>
    <string name="idle_refresh_period_36min">Ogni 36 minuti</string>
    <string name="idle_refresh_period_48min">Ogni 48 minuti</string>
    <string name="idle_refresh_period_60min">Ogni 60 minuti</string>

    <string name="account_setup_options_notify_label">Notifica l\'arrivo di nuovi messaggi</string>
    <string name="account_setup_options_notify_sync_label">Notifica mentre controlli la posta</string>

    <!-- Number of displayed messages, also used in account_settings_* -->
    <string name="account_setup_options_mail_display_count_label">Numero di messaggi da visualizzare</string>
    <string name="account_setup_options_mail_display_count_10">10 messaggi</string>
    <string name="account_setup_options_mail_display_count_25">25 messaggi</string>
    <string name="account_setup_options_mail_display_count_50">50 messaggi</string>
    <string name="account_setup_options_mail_display_count_100">100 messaggi</string>
    <string name="account_setup_options_mail_display_count_250">250 messaggi</string>
    <string name="account_setup_options_mail_display_count_500">500 messaggi</string>
    <string name="account_setup_options_mail_display_count_1000">1000 messaggi</string>
    <string name="account_setup_options_mail_display_count_all">tutti i messaggi</string>

    <string name="move_copy_cannot_copy_unsynced_message">Non è possibile copiare o spostare un messaggio che non sia sincronizzato con il server</string>

    <string name="account_setup_failed_dlg_title">Impossibile completare la configurazione</string>
    <string name="account_setup_failed_dlg_auth_message_fmt">Nome utente o password errata.\n(<xliff:g id="error">%s</xliff:g>)</string> <!-- Username or password incorrect\n(ERR01 Account does not exist) -->
    <string name="account_setup_failed_dlg_certificate_message_fmt">Impossibile connettersi in modo sicuro al server.\n(<xliff:g id="error">%s</xliff:g>)</string> <!-- Cannot safely connect to server\n(Invalid certificate) -->
    <string name="account_setup_failed_dlg_server_message_fmt">Impossibile connettersi al server.\n(<xliff:g id="error">%s</xliff:g>)</string> <!-- Cannot connect to server\n(Connection timed out) -->
    <string name="account_setup_failed_dlg_edit_details_action">Modifica i dettagli</string>
    <string name="account_setup_failed_dlg_continue_action">Continua</string>

    <string name="account_settings_push_advanced_title">Impostazioni avanzate</string>
    <string name="account_settings_title_fmt">Impostazioni account</string>
    <string name="account_settings_default_label">Account predefinito</string>
    <string name="account_settings_default_summary">Invia mail da questo account per impostazione predefinita</string>
    <string name="account_settings_notify_label">Notifica nuovo messaggio</string>
    <string name="account_settings_notify_sync_label">Sincronizza notifiche</string>
    <string name="account_settings_email_label">Il tuo indirizzo e-mail</string>
    <string name="account_settings_notify_summary">Notifica nella barra di stato l\'arrivo di un nuovo messaggio</string>
    <string name="account_settings_notify_sync_summary">Notifica nella barra di stato mentre la posta viene controllata</string>
    <string name="account_settings_notify_self_label">Includi la Posta in uscita</string>
    <string name="account_settings_notify_self_summary">Mostra una notifica per i messaggi che ho inviato</string>
    <string name="account_settings_notification_opens_unread_label">Notifica apre i messaggi non letti</string>
    <string name="account_settings_notification_opens_unread_summary">Ricerca non letti quando Notifiche è aperto</string>
    <string name="account_settings_notification_unread_count_label">Vedi numero messaggi non letti</string>
    <string name="account_settings_notification_unread_count_summary">Mostra il numero dei messaggi non letti nella barra di notifica.</string>
    <string name="account_settings_mark_message_as_read_on_view_label">Segna messaggio come letto all\'apertura</string>
    <string name="account_settings_mark_message_as_read_on_view_summary">Segna messaggio come letto quando aperto</string>

    <string name="account_settings_enable_move_buttons_label">Abilita pulsanti archiviazione</string>
    <string name="account_settings_enable_move_buttons_summary">Mostra i pulsanti Archivia, Sposta e Spam.</string>

    <string name="account_settings_show_pictures_label">Mostra sempre le immagini</string>
    <string name="account_settings_show_pictures_never">No</string>
    <string name="account_settings_show_pictures_only_from_contacts">Dai contatti</string>
    <string name="account_settings_show_pictures_always">Da chiunque</string>

    <string name="account_settings_composition">Composizione messaggio</string>

    <string name="account_settings_default_quoted_text_shown_label">Quota messaggio originale alla risposta</string>
    <string name="account_settings_default_quoted_text_shown_summary">Quando risposndi a un messaggio, Inserisce messaggio originale nella risposta.</string>

    <string name="account_settings_reply_after_quote_label">Risposta dopo testo quotato</string>
    <string name="account_settings_reply_after_quote_summary">Quando si risponde ai messaggi, il messaggio originale viene visualizzato sopra la tua risposta.</string>

    <string name="account_settings_strip_signature_label">Rimuovi firma nella risposta quotata</string>
    <string name="account_settings_strip_signature_summary">Quando rispondi a un mesaggio, la firma del testo quotato verrà rimossa</string>

    <string name="account_settings_message_format_label">Formato messaggio</string>
    <string name="account_settings_message_format_text">Plain Text (verranno rimosse immagini e formattazione)</string>
    <string name="account_settings_message_format_html">HTML (immagini e formattazione verranno preservate)</string>
    <string name="account_settings_message_format_auto">Automatico (A meno che si risponda a un testo HTML)</string>
<<<<<<< HEAD
=======

    <!-- NEW: <string name="account_settings_always_show_cc_bcc_label">Always show CC/BCC</string>-->
    <!-- NEW: <string name="account_settings_always_show_cc_bcc_summary">Always show the CC/BCC text input fields</string>-->
>>>>>>> 5b4d2806

    <string name="account_settings_message_read_receipt_label">Notifica di lettura</string>
    <string name="account_settings_message_read_receipt_summary">Richiedi sempre la notifica di lettura</string>

    <string name="account_settings_quote_style_label">Aspetto testo quotato nelle risposte</string>
    <string name="account_settings_quote_style_prefix">Prefisso (come Gmail, Pine)</string>
    <string name="account_settings_quote_style_header">Intestazione (come Outlook, Yahoo!, Hotmail)</string>

    <string name="account_settings_general_title">Impostazioni generali</string>
    <string name="account_settings_display_prefs_title">Preferenze di visualizzazione</string>
    <string name="account_settings_sync">Sincronizzazione messaggi</string>
    <string name="account_settings_folders">Cartelle</string>
    <string name="account_settings_message_lists">Elenco dei messaggi</string>
    <string name="account_settings_message_view">Visualizzazione dei messaggi</string>
    <string name="account_settings_quote_prefix_label">Prefisso testo quotato</string>
    <string name="account_settings_crypto">Crittografia</string>
    <string name="account_settings_crypto_app">Provider OpenPGP</string>
    <string name="account_settings_crypto_app_none">Nessuno</string>
    <string name="account_settings_crypto_app_not_available">non disponibile</string>
    <string name="account_settings_crypto_auto_signature">Accesso automatico</string>
    <string name="account_settings_crypto_auto_signature_summary">Utilizzare l\'indirizzo email dell\'account per dedurre la chiave di firma.</string>
    <string name="account_settings_crypto_auto_encrypt">Auto-Cifratura</string>
    <string name="account_settings_crypto_auto_encrypt_summary">Cripta automaticamente se la chiave pubblica corrisponde al destinatario</string>

    <string name="account_settings_mail_check_frequency_label">Frequenza verifica cartelle</string>

    <string name="account_settings_storage_title">Memorizzazione</string>

    <string name="account_settings_color_label">Colore dell\'account</string>
    <string name="account_settings_color_summary">Scegli il colore dell\'account utilizzato nell\'elenco delle cartelle e degli account</string>

    <string name="account_settings_led_color_label">Colore del LED di notifica</string>
    <string name="account_settings_led_color_summary">Scegli il colore del LED del telefono che dovrà lampeggiare per questo account</string>

    <string name="account_settings_mail_display_count_label">Dimensione cartelle locali</string>

    <string name="account_settings_autodownload_message_size_label">Scarica messaggi di dimensione fino a</string>
    <string name="account_settings_autodownload_message_size_1">1KB</string>
    <string name="account_settings_autodownload_message_size_2">2KB</string>
    <string name="account_settings_autodownload_message_size_4">4KB</string>
    <string name="account_settings_autodownload_message_size_8">8KB</string>
    <string name="account_settings_autodownload_message_size_16">16KB</string>
    <string name="account_settings_autodownload_message_size_32">32KB</string>
    <string name="account_settings_autodownload_message_size_64">64KB</string>
    <string name="account_settings_autodownload_message_size_128">128KB</string>
    <string name="account_settings_autodownload_message_size_256">256KB</string>
    <string name="account_settings_autodownload_message_size_512">512KB</string>
    <string name="account_settings_autodownload_message_size_1024">1MB</string>
    <string name="account_settings_autodownload_message_size_2048">2MB</string>
    <string name="account_settings_autodownload_message_size_5120">5MB</string>
    <string name="account_settings_autodownload_message_size_10240">10MB</string>
    <string name="account_settings_autodownload_message_size_any">qualsiasi dimensione (nessun limite)</string>

    <string name="account_settings_message_age_label">Sincronizza messaggi da</string>
    <string name="account_settings_message_age_any">qualsiasi momento (senza limite)</string>
    <string name="account_settings_message_age_0">oggi</string>
    <string name="account_settings_message_age_1">gli ultimi 2 giorni</string>
    <string name="account_settings_message_age_2">gli ultimi 3 giorni</string>
    <string name="account_settings_message_age_7">l\'ultima settimana</string>
    <string name="account_settings_message_age_14">le ultime 2 settimane</string>
    <string name="account_settings_message_age_21">le ultime 3 settimane</string>
    <string name="account_settings_message_age_1_month">l\'ultimo mese</string>
    <string name="account_settings_message_age_2_months">gli ultimi 2 mesi</string>
    <string name="account_settings_message_age_3_months">gli ultimi 3 mesi</string>
    <string name="account_settings_message_age_6_months">gli ultimi 6 mesi</string>
    <string name="account_settings_message_age_1_year">l\'ultimo anno</string>

    <string name="account_settings_folder_display_mode_label">Visualizza cartelle</string>
    <string name="account_settings_folder_display_mode_all">Tutte</string>
    <string name="account_settings_folder_display_mode_first_class">Soltanto cartelle di 1a Classe</string>
    <string name="account_settings_folder_display_mode_first_and_second_class">Cartelle di 1a e 2a Classe</string>
    <string name="account_settings_folder_display_mode_not_second_class">Tutte eccetto le caltelle di 2a Classe</string>

    <string name="account_settings_folder_sync_mode_label">Sincronizza cartelle</string>
    <string name="account_settings_folder_sync_mode_all">Tutte</string>
    <string name="account_settings_folder_sync_mode_first_class">Soltanto cartelle di 1a Classe</string>
    <string name="account_settings_folder_sync_mode_first_and_second_class">Cartelle di 1a e 2a Classe</string>
    <string name="account_settings_folder_sync_mode_not_second_class">Tutte eccetto le caltelle di 2a Classe</string>
    <string name="account_settings_folder_sync_mode_none">Nessuna</string>

    <string name="account_settings_folder_push_mode_label">Cartelle Push</string>
    <string name="account_settings_folder_push_mode_all">Tutte</string>
    <string name="account_settings_folder_push_mode_first_class">Soltanto cartelle di 1a Classe</string>
    <string name="account_settings_folder_push_mode_first_and_second_class">Cartelle di 1a e 2a Classe</string>
    <string name="account_settings_folder_push_mode_not_second_class">Tutte eccetto le caltelle di 2a Classe</string>
    <string name="account_settings_folder_push_mode_none">Nessuna</string>

    <string name="account_settings_folder_target_mode_label">Copia/Sposta cartelle di destinazione</string>
    <string name="account_settings_folder_target_mode_all">Tutte</string>
    <string name="account_settings_folder_target_mode_first_class">Soltanto cartelle di 1a Classe</string>
    <string name="account_settings_folder_target_mode_first_and_second_class">Cartelle di 1a e 2a Classe</string>
    <string name="account_settings_folder_target_mode_not_second_class">Tutte eccetto le caltelle di 2a Classe</string>

    <string name="account_settings_sync_remote_deletetions_label">Sincronizza cancellazioni sul server</string>
    <string name="account_settings_sync_remote_deletetions_summary">Rimuovi i messaggi una volta cancellati sul server</string>

    <string name="folder_settings_title">Impostazioni cartella</string>

    <string name="folder_settings_in_top_group_label">Mostra nel gruppo superiore</string>
    <string name="folder_settings_in_top_group_summary">Mostra nella parte superiore dell\'elenco delle cartelle</string>

    <string name="folder_settings_folder_display_mode_label">Classe di visualizzazione della cartella</string>
    <string name="folder_settings_folder_display_mode_normal">Nessuna</string>
    <string name="folder_settings_folder_display_mode_first_class">1a Classe</string>
    <string name="folder_settings_folder_display_mode_second_class">2a Classe</string>

    <string name="folder_settings_folder_sync_mode_label">Classe di sincronizzazione cartelle</string>
    <string name="folder_settings_folder_sync_mode_normal">Nessuna</string>
    <string name="folder_settings_folder_sync_mode_first_class">1a Classe</string>
    <string name="folder_settings_folder_sync_mode_second_class">2a Classe</string>
    <string name="folder_settings_folder_sync_mode_inherited">Uguale alla classe di visualizzazione</string>

    <string name="folder_settings_folder_push_mode_label">Classe delle cartelle Push</string>
    <string name="folder_settings_folder_push_mode_normal">Nessuna</string>
    <string name="folder_settings_folder_push_mode_first_class">1a Classe</string>
    <string name="folder_settings_folder_push_mode_second_class">2a Classe</string>
    <string name="folder_settings_folder_push_mode_inherited">Uguale alla classe di sincronizzazione</string>

    <string name="account_settings_incoming_label">Configurazione posta in arrivo</string>
    <string name="account_settings_incoming_summary">Configura il server della posta in arrivo</string>
    <string name="account_settings_outgoing_label">Configurazione posta in uscita</string>
    <string name="account_settings_outgoing_summary">Configura il server della posta in uscita (SMTP)</string>
    <string name="account_settings_description_label">Nome account</string>
    <string name="account_settings_name_label">Il tuo nome</string>
    <string name="notifications_title">Notifiche</string>
    <string name="account_settings_vibrate_enable">Vibrazione</string>
    <string name="account_settings_vibrate_summary">Vibra quando arriva un messaggio</string>
    <string name="account_settings_vibrate_pattern_label">Tipo di vibrazione</string>
    <string name="account_settings_vibrate_pattern_default">predefinito</string>
    <string name="account_settings_vibrate_pattern_1">tipo 1</string>
    <string name="account_settings_vibrate_pattern_2">tipo 2</string>
    <string name="account_settings_vibrate_pattern_3">tipo 3</string>
    <string name="account_settings_vibrate_pattern_4">tipo 4</string>
    <string name="account_settings_vibrate_pattern_5">tipo 5</string>
    <string name="account_settings_vibrate_times">Ripeti vibrazione</string>
    <string name="account_settings_ringtone">Suoneria nuovo messaggio</string>
    <string name="account_settings_led_label">LED lampeggiante</string>
    <string name="account_settings_led_summary">LED lampeggiante quando arriva un messaggio</string>

    <string name="account_settings_composition_title">Opzioni composizione messaggi</string>
    <string name="account_settings_composition_label">Opzioni predefinite</string>
    <string name="account_settings_composition_summary">Imposta Da, CCn e firma predefiniti</string>

    <string name="account_settings_identities_label">Gestione identità</string>
    <string name="account_settings_identities_summary">Imposta indirizzo mittente e firma alternativi </string>

    <string name="manage_identities_title">Gestione identità</string>

    <string name="manage_identities_context_menu_title">Gestione identità</string>

    <string name="edit_identity_title">Modifica identità</string>
    <string name="new_identity_action">Aggiungi identità</string>

    <string name="account_settings_always_bcc_label">Invia in Ccn tutti i messaggi a</string>

    <string name="manage_identities_edit_action">Modifica</string>
    <string name="manage_identities_move_up_action">Sposta su</string>
    <string name="manage_identities_move_down_action">Sposta giù</string>
    <string name="manage_identities_move_top_action">Sposta in cima/rendi predefinito</string>
    <string name="manage_identities_remove_action">Rimuovi</string>

    <string name="edit_identity_description_label">Descrizione identità</string>
    <string name="edit_identity_description_hint">(Opzionale)</string>
    <string name="edit_identity_name_label">Il tuo nome</string>
    <string name="edit_identity_name_hint">(Opzionale)</string>
    <string name="edit_identity_email_label">Indirizzo e-mail</string>
    <string name="edit_identity_email_hint">(Richiesto)</string>
    <string name="edit_identity_reply_to_label">Indirizzo per le risposte</string>
    <string name="edit_identity_reply_to_hint">(Opzionale)</string>
    <string name="edit_identity_signature_label">Firma</string>
    <string name="edit_identity_signature_hint">(Opzionale)</string>

    <string name="account_settings_signature_use_label">Usa la firma</string>
    <string name="account_settings_signature_label">Firma</string>

    <string name="default_identity_description">Identità iniziale</string>
    <string name="choose_identity_title">Scegli identità</string>
    <string name="choose_account_title">Scegli account/identità</string>
    <string name="send_as">Invia come</string>

    <string name="no_removable_identity">Non è possibile rimuovere la propria unica identità</string>
    <string name="identity_has_no_email">Non è possibile utilizzare una identità senza un indirizzo e-mail</string>

    <string name="sort_earliest_first">Data messaggio (più recenti)</string>
    <string name="sort_latest_first">Data messaggio (più vecchi)</string>
    <string name="sort_sender_alpha">Mittente (A-Z)</string>
    <string name="sort_sender_re_alpha">Mittente (Z-A)</string>
    <string name="sort_subject_alpha">Oggetto (A-Z)</string>
    <string name="sort_subject_re_alpha">Oggetto (Z-A)</string>
    <string name="sort_flagged_first">Messaggi con stella</string>
    <string name="sort_flagged_last">Messaggi senza stella</string>
    <string name="sort_unread_first">Messaggi non letti</string>
    <string name="sort_unread_last">Messaggi letti</string>
    <string name="sort_attach_first">Messaggi con allegati</string>
    <string name="sort_unattached_first">Messaggi senza allegati</string>

    <string name="sort_by">Ordina per…</string>
    <string name="sort_by_date">Data</string>
    <string name="sort_by_arrival">Arrivo</string>
    <string name="sort_by_sender">Mittente</string>
    <string name="sort_by_subject">Oggetto</string>
    <string name="sort_by_flag">Stella</string>
    <string name="sort_by_unread">Letto/da leggere</string>
    <string name="sort_by_attach">Allegati</string>

    <string name="account_delete_dlg_title">Rimuovi Account</string>
    <string name="account_delete_dlg_instructions_fmt">L\'account \"<xliff:g id="account">%s</xliff:g>\" sarà rimosso da K-9 Mail.</string>

    <string name="account_recreate_dlg_title">Ricrea Account</string>
    <string name="account_recreate_dlg_instructions_fmt">Tutti i dati per \"<xliff:g id="account">%s</xliff:g>\" saranno rimossi da K-9 Mail, ma le impostazioni dell\'account saranno conservate.</string>

    <string name="account_clear_dlg_title">Cancella Account</string>
    <string name="account_clear_dlg_instructions_fmt">Tutti i messaggi in \"<xliff:g id="account">%s</xliff:g>\" saranno rimossi da K-9 Mail, ma le impostazioni dell\'account saranno conservate.</string>

    <string name="provider_note_live">Solo alcuni account \"Plus\" comprendono l\'accesso POP
        consentendo il collegamento del programma. Se non riesci ad accedere con
        indirizzo email e password corretti, è possibile che non sia stato pagato un account
        \"Plus\". Esegui il browser Internet per acquistare l\'accesso a questo
        genere di account e-mail.</string>
    <string name="provider_note_yahoojp">Se si desidera utilizzare POP3 per questo provider, si deve consentire l\'utilizzo di POP3 sulla pagina delle impostazioni di Yahoo.</string>
    <!-- NEW: <string name="provider_note_auonejp">If you would like to use IMAP or POP3 for this provider, You should permit to use IMAP or POP3 on au one mail settings page.</string>-->
    <!-- NEW: <string name="provider_note_naver">If you would like to use IMAP or POP3 for this provider, You should permit to use IMAP or POP3 on Naver mail settings page.</string>-->
    <!-- NEW: <string name="provider_note_hanmail">If you would like to use IMAP or POP3 for this provider, You should permit to use IMAP or POP3 on Hanmail(Daum) mail settings page.</string>-->
    <!-- NEW: <string name="provider_note_paran">If you would like to use IMAP or POP3 for this provider, You should permit to use IMAP or POP3 on Paran mail settings page.</string>-->
    <!-- NEW: <string name="provider_note_nate">If you would like to use IMAP or POP3 for this provider, You should permit to use IMAP or POP3 on Nate mail settings page.</string>-->

    <string name="account_setup_failed_dlg_invalid_certificate_title">Certificato non riconosciuto</string>
    <string name="account_setup_failed_dlg_invalid_certificate_accept">Accetta chiave</string>
    <string name="account_setup_failed_dlg_invalid_certificate_reject">Rifiuta chiave</string>

    <string name="message_help_key">Canc (o D) - Elimina\u000AR -
    Rispondi\u000AA - Rispondi a tutti\u000AF - Inoltra\u000AJ o P - Messaggio
    Precedente\u000AK, N - Messaggio successivo\u000AM - Sposta\u000AY - Copia\u000AZ - Ingrandisci\u000AShift-Z -
    Rimpicciolisci\u000aG - Stella</string>
    <string name="message_list_help_key">Canc (o D) - Elimina\u000AR -
    Rispondi\u000AA - Rispondi a tutti\u000AC - Componi\u000AF - Inoltra\u000aM -
    Sposta\u000AY - Copia\u000AG - Stella\u000AO - Tipo ordinamento\u000AI - Verso ordinamento\u000AQ
    - Ritorna alle cartelle\u000AS - Seleziona/deseleziona</string>

    <string name="folder_list_help_key">
    1 - Visualizza soltanto cartelle di 1a Classe\u000A
    2 - Visualizza cartelle di 1a e 2a Classe\u000A
    3 - Visualizza tutte eccetto le cartelle di 2a Classe\u000A
    4 - Visualizza tutte le cartelle\u000A
    Q - Ritorna agli Account\u000A
    S - Modifica le impostazioni dell\'account</string>

    <!-- NEW: <string name="folder_list_filter_hint">folder name contains</string>-->

    <string name="folder_list_display_mode_label">Cartelle</string>
    <string name="folder_list_display_mode_all">Visualizza tutte le cartelle</string>
    <string name="folder_list_display_mode_first_class">Visualizza soltanto le cartelle di 1a Classe</string>
    <string name="folder_list_display_mode_first_and_second_class">Visualizza cartelle di 1a e 2a Classe</string>
    <string name="folder_list_display_mode_not_second_class">Visualizza tutte eccetto le cartelle di 2a Classe</string>

    <string name="account_settings_signature__location_label">Posizione della firma</string>
    <string name="account_settings_signature__location_before_quoted_text">Prima del testo quotato</string>
    <string name="account_settings_signature__location_after_quoted_text">Dopo il testo quotato</string>
    <string name="setting_theme_dark">Scuro</string>
    <string name="setting_theme_light">Chiaro</string>
    <string name="display_preferences">Preferenze di visualizzazione</string>
    <string name="global_preferences">Globali</string>
    <string name="debug_preferences">Debug</string>
    <string name="privacy_preferences">Privacy</string>
    <string name="network_preferences">Rete</string>
    <string name="interaction_preferences">Interazione</string>
    <string name="accountlist_preferences">Elenco account</string>
    <string name="messagelist_preferences">Elenchi messaggi</string>
    <string name="messageview_preferences">Messaggi</string>
    <string name="settings_theme_label">Tema</string>
    <string name="settings_language_label">Linguaggio</string>

    <string name="settings_messageview_mobile_layout_label">Layout a colonna singola</string>
    <string name="settings_messageview_mobile_layout_summary">Riformatta i messaggi HTML per schermi più piccoli</string>

    <string name="setting_language_system">Impostazioni predefinite di sistema</string>

    <string name="background_ops_label">Sincronizzazione in background</string>
    <string name="background_ops_never">Mai</string>
    <string name="background_ops_always">Sempre</string>
    <string name="background_ops_enabled">Quando \'Dati in background\' è selezionato</string>
    <string name="background_ops_auto_sync">Quando \'Dati in background\' &amp; \'Sincronizzazione automatica\' sono selezionati</string>
    <!-- NEW: <string name="background_ops_auto_sync_only">When \'Auto-sync\' is checked</string>-->

    <string name="no_message_seletected_toast">Nessun messaggio selezionato</string>

    <string name="date_format_label">Formato data</string>
    <!--
      The values of the date_format_* strings MUST be valid date format strings.
      See Android SDK documentation for the class SimpleDateFormat.
    -->
    <string name="date_format_common">dd-MMM-yyyy</string>

    <string name="batch_ops">Operazioni Batch</string>
    <string name="batch_delete_op">Elimina selezionati</string>
    <string name="batch_mark_read_op">Segna selezionati come letti</string>
    <string name="batch_mark_unread_op">Segna selezionati come non letti</string>
    <string name="batch_flag_op">Aggiungi stella a selezionati</string>
    <string name="batch_unflag_op">Rimuovi stella a selezionati</string>
    <string name="batch_archive_op">Sposta selezionati in Archivio</string>
    <string name="batch_spam_op">Sposta selezionati in Spam</string>
    <string name="batch_move_op">Sposta selezionati</string>
    <string name="batch_copy_op">Copia selezionati</string>
    <string name="batch_flag_mode">Modalità stella</string>
    <string name="batch_plain_mode">Modalità normale</string>
    <string name="batch_select_all">Seleziona tutti</string>
    <string name="batch_deselect_all">Cancella tutte le selezioni</string>

    <string name="account_setup_push_limit_label">Max cartelle Push</string>
    <string name="account_setup_push_limit_10">10 cartelle</string>
    <string name="account_setup_push_limit_25">25 cartelle</string>
    <string name="account_setup_push_limit_50">50 cartelle</string>
    <string name="account_setup_push_limit_100">100 cartelle</string>
    <string name="account_setup_push_limit_250">250 cartelle</string>
    <string name="account_setup_push_limit_500">500 cartelle</string>
    <string name="account_setup_push_limit_1000">1000 cartelle</string>

    <string name="animations_title">Animazione</string>
    <string name="animations_summary">Utilizza effetti visivi vistosi</string>
    <string name="gestures_title">Gestione con tocco</string>
    <string name="gestures_summary">Attiva la gestione con il tocco dei controlli</string>

    <string name="compact_layouts_title">Layout compatto</string>
    <string name="compact_layouts_summary">Regola il layout per visualizzare di più in ogni pagina</string>

    <string name="volume_navigation_title">Navigazione tasti volume</string>
    <string name="volume_navigation_summary">Scorri elementi utilizzando i controlli del volume</string>
    <string name="volume_navigation_message">Visualizzazione messaggi</string>
    <string name="volume_navigation_list">Diverse visualizzazioni di elenco</string>

    <string name="manage_back_title">Gestisci pulsante \"Indietro\"</string>
    <string name="manage_back_summary">\"Indietro\" sale sempre di un livello</string>

    <string name="start_integrated_inbox_title">Avvia in Posta In Arrivo Unificata</string>
    <string name="start_integrated_inbox_summary">Visualizza la Posta In Arrivo Unificata dopo l\'avvio</string>

    <string name="measure_accounts_title">Visualizza dimensione account</string>
    <string name="measure_accounts_summary">Disattiva per una visualizzazione più veloce</string>

    <string name="count_search_title">Conta i risultati della ricerca</string>
    <string name="count_search_summary">Disattiva per una visualizzazione più veloce</string>

    <string name="hide_special_accounts_title">Nascondi account speciali</string>
    <string name="hide_special_accounts_summary">Nascondi inbox non definita i tutti messaggi accounts</string>

    <string name="search_title"><xliff:g id="search_name">%s</xliff:g> <xliff:g id="modifier">%s</xliff:g></string>
    <string name="flagged_modifier"> - Con stella</string>
    <string name="unread_modifier"> - Non letto</string>

    <string name="search_all_messages_title">Tutti i messaggi</string>
    <string name="search_all_messages_detail">Tutti i messaggi nelle cartelle abilitate per la ricerca</string>

    <string name="integrated_inbox_title">Posta In Arrivo Unificata</string>
    <string name="integrated_inbox_detail">Tutti i messaggi nella Posta In Arrivo Unificata</string>

    <string name="tap_hint">Tocca busta o stella per i messaggi non letti o con stella</string>

    <string name="folder_settings_include_in_integrated_inbox_label">Posta In Arrivo Unificata</string>
    <string name="folder_settings_include_in_integrated_inbox_summary">Tutti i messaggi sono visualizzati nella Posta In Arrivo Unificata</string>

    <string name="account_settings_searchable_label">Ricerca nelle cartelle</string>
    <string name="account_settings_searchable_all">Tutte</string>
    <string name="account_settings_searchable_displayable">Visibili</string>
    <string name="account_settings_searchable_none">Nessuna</string>

    <string name="font_size_settings_title">Dimensione carattere</string>
    <string name="font_size_settings_description">Configura la dimensione dei caratteri</string>

    <string name="font_size_account_list">Elenco account</string>
    <string name="font_size_account_name">Nome account</string>
    <string name="font_size_account_description">Descrizione account</string>

    <string name="font_size_folder_list">Elenco cartelle</string>
    <string name="font_size_folder_name">Nome cartella</string>
    <string name="font_size_folder_status">Stato cartella</string>

    <string name="font_size_message_list">Elenco Messaggi</string>
    <string name="font_size_message_list_subject">Oggetto</string>
    <string name="font_size_message_list_sender">Mittente</string>
    <string name="font_size_message_list_date">Data</string>
    <string name="font_size_message_list_preview">Anteprima</string>

    <string name="font_size_message_view">Messaggi</string>
    <string name="font_size_message_view_sender">Mittente</string>
    <string name="font_size_message_view_to">A</string>
    <string name="font_size_message_view_cc">Cc</string>
    <string name="font_size_message_view_additional_headers">Altre intestazioni</string>
    <string name="font_size_message_view_subject">Oggetto</string>
    <string name="font_size_message_view_time">Ora</string>
    <string name="font_size_message_view_date">Data</string>
    <string name="font_size_message_view_content">Corpo del messaggio</string>

    <string name="font_size_message_compose">Composizione messaggio</string>
    <!-- NEW: <string name="font_size_message_compose_input">Text input fields</string>-->

    <string name="font_size_tiniest">Piccolissimo</string>
    <string name="font_size_tiny">Molto piccolo</string>
    <string name="font_size_smaller">Più piccolo</string>
    <string name="font_size_small">Piccolo</string>
    <string name="font_size_medium">Medio</string>
    <string name="font_size_large">Grande</string>
    <string name="font_size_larger">Più grande</string>

    <string name="font_size_webview_smaller">Più piccolo</string>
    <string name="font_size_webview_small">Piccolo</string>
    <string name="font_size_webview_normal">Normale</string>
    <string name="font_size_webview_large">Grande</string>
    <string name="font_size_webview_larger">Più grande</string>

    <!-- Note: Contains references to preferences_action and misc_preferences_attachment_title -->
    <string name="message_compose_buggy_gallery">Controlla \"Impostazioni\" -&gt; \"Aggira bug Galleria Immagini\" per allegare immagini o video usando Galleria 3D.</string>

    <!-- Note: Contains references to add_attachment_action_image and add_attachment_action_video -->
    <string name="message_compose_use_workaround">Utilizza \"Aggiungi allegato (Immagini)\" or \"Aggiungi allegato (Video)\" per allegare immagini o video con Galleria 3D.</string>

    <string name="miscellaneous_preferences">Altre impostazioni</string>
    <string name="misc_preferences_attachment_title">Aggira bug Galleria Immagini</string>
    <string name="misc_preferences_attachment_description">Visualizza i bottoni per allegare immagini/video (evita bug della Galleria 3D)</string>

    <!-- APG related -->
    <string name="error_activity_not_found">Nessuna applicazione trovata per questa azione.</string>
    <string name="error_apg_version_not_supported">La vesione di APG installata non è supportata.</string>
    <string name="btn_crypto_sign">Firma</string>
    <string name="btn_encrypt">Cripta</string>
    <string name="btn_decrypt">Decripta</string>
    <string name="btn_verify">Verifica</string>
    <string name="unknown_crypto_signature_user_id">&lt;sconosciuto&gt;</string>
    <string name="key_id">id: %s</string>
    <string name="insufficient_apg_permissions">K-9 non ha i permessi per accedere pienamento ad APG, si prega di reinstallare K-9 per risolvere il problema.</string>
    <string name="pgp_mime_unsupported">I messaggi PGP/MIME non sono ancora supportati.</string>
    <string name="attachment_encryption_unsupported">Attenzione: gli allegati non sono ancora firmati o crittografati.</string>
    <string name="send_aborted">Invio interrotto.</string>

    <string name="save_or_discard_draft_message_dlg_title">Salva bozza?</string>
    <string name="save_or_discard_draft_message_instructions_fmt">Salva o Rifiuta questo messaggio?</string>

    <string name="confirm_discard_draft_message_title">Elimina messagi?</string>
    <string name="confirm_discard_draft_message">Sicuro di voler eliminare questo messaggio?</string>

    <string name="refuse_to_save_draft_marked_encrypted_dlg_title">Impossibilee salvare messaggio in bozze.</string>
    <!-- NEW: <string name="refuse_to_save_draft_marked_encrypted_instructions_fmt">Refuse to save draft message marked encrypted.</string>-->

    <string name="continue_without_public_key_dlg_title">Continuare senza chiave pubblica?</string>
    <string name="continue_without_public_key_instructions_fmt">Ono o piu destinatari non hanno una chiave pubblica salvata, continuare?</string>

    <string name="select_text_now">Seleziona il testo da copiare.</string>

    <string name="dialog_confirm_delete_title">Conferma l\'eliminazione</string>
    <string name="dialog_confirm_delete_message">Vuoi eliminare questo messaggio?</string>
    <string name="dialog_confirm_delete_confirm_button">Elimina</string>
    <string name="dialog_confirm_delete_cancel_button">Non eliminare</string>

    <!-- NEW: <string name="dialog_confirm_spam_title">Confirm move to spam folder</string>-->
    <plurals name="dialog_confirm_spam_message">
        <item quantity="one">Vuoi veramente spostare il messaggio nella cartella spam?</item>
        <item quantity="other">vuoi veramente spostare i messaggi <xliff:g id="message_count">%1$d</xliff:g> nella cartella spam?</item>
<!--
  Translators:

  Please review how to handle pluralization for your language at (1) and ajust
  the <item> elements accordingly

  Possible values for 'quantity': zero, one, two, few, many, other

  (1) http://developer.android.com/guide/topics/resources/string-resource.html#Plurals

-->
    </plurals>
    <!-- NEW: <string name="dialog_confirm_spam_confirm_button">Yes</string>-->
    <!-- NEW: <string name="dialog_confirm_spam_cancel_button">No</string>-->

    <!-- NEW: <string name="dialog_attachment_progress_title">Downloading attachment</string>-->

    <string name="debug_logging_enabled">Registrazione dei log per il debug di Android abilitata</string>

    <string name="messagelist_sent_to_me_sigil">»</string>
    <string name="messagelist_sent_cc_me_sigil">›</string>
    <string name="error_unable_to_connect">Impossibile connettersi.</string>

    <string name="import_export_action">Importa &amp; Esporta imp.</string>
    <string name="settings_export_account">Esporta imp. account</string>
    <string name="settings_export_all">Esporta impostazioni e account</string>
    <string name="settings_import_dialog_title">Importa</string>
    <string name="settings_export_dialog_title">Esporta</string>
    <string name="settings_import">Importa imp.</string>
    <string name="settings_import_selection">Importa selezione</string>
    <string name="settings_import_global_settings">Impostazioni globali</string>
    <string name="settings_exporting">Esportazione impostazioni…</string>
    <string name="settings_importing">Importazione impostazioni…</string>
    <string name="settings_import_scanning_file">Scansione file…</string>
    <string name="settings_export_success">Salvata esportazione impostazioni in <xliff:g id="filename">%s</xliff:g></string>
    <string name="settings_import_global_settings_success">Impostazioni globali importate da <xliff:g id="filename">%s</xliff:g></string>
    <string name="settings_import_success">Importato <xliff:g id="accounts">%s</xliff:g> from <xliff:g id="filename">%s</xliff:g></string>
    <!-- NEW: <plurals name="settings_import_success">
        <item quantity="one">1 account</item>
        <item quantity="other"><xliff:g id="numAccounts">%s</xliff:g> accounts</item>
    </plurals>-->
    <string name="settings_export_failure">Esportazione fallita</string>
    <string name="settings_import_failure">Impossibile importare impostazioni da <xliff:g id="filename">%s</xliff:g></string>
    <string name="settings_export_success_header">Esportazione completata</string>
    <string name="settings_export_failed_header">Esportazione fallita</string>
    <string name="settings_import_success_header">Importazione completata</string>
    <string name="settings_import_failed_header">Importazione fallita</string>
    <string name="settings_import_activate_account_header">Attiva account</string>
    <string name="settings_import_activate_account_intro">Per usare l\'account \"<xliff:g id="account">%s</xliff:g>\" hai bisogno della<xliff:g id="server_passwords">%s</xliff:g>.</string>
    <!-- NEW: <plurals name="settings_import_server_passwords">
        <item quantity="one">server password</item>
        <item quantity="other">server passwords</item>
    </plurals>-->
    <!-- NEW: <string name="settings_import_incoming_server">Incoming server (<xliff:g id="hostname">%s</xliff:g>):</string>-->
    <!-- NEW: <string name="settings_import_outgoing_server">Outgoing server (<xliff:g id="hostname">%s</xliff:g>):</string>-->
    <!-- NEW: <plurals name="settings_import_setting_passwords">
        <item quantity="one">Setting password…</item>
        <item quantity="other">Setting passwords…</item>
    </plurals>-->
    <!-- NEW: <string name="settings_import_use_incoming_server_password">Use the incoming server password</string>-->
    <!-- NEW: <string name="activate_account_action">Activate</string>-->

    <!-- NEW: <string name="settings_unknown_version">Unable to handle file of version <xliff:g id="version">%s</xliff:g></string>-->

    <!-- NEW: <string name="account_unavailable">Account \"<xliff:g id="account">%s</xliff:g>\" is unavailable; check storage</string>-->

    <!-- NEW: <string name="settings_attachment_default_path">Save attachments to…</string>-->
    <!-- NEW: <string name="attachment_save_title">Save attachment</string>-->
    <!-- NEW: <string name="attachment_save_desc">No file browser found. Where would you like to save this attachment?</string>-->

    <!-- NEW: <string name="manage_accounts_move_up_action">Move up</string>-->
    <!-- NEW: <string name="manage_accounts_move_down_action">Move down</string>-->
    <!-- NEW: <string name="manage_accounts_moving_message">Moving account…</string>-->

    <!-- NEW: <string name="unread_widget_select_account">Show unread count for…</string>-->

    <!-- NEW: <string name="import_dialog_error_title">Missing File Manager Application</string>-->
    <!-- NEW: <string name="close">Close</string>-->

    <!-- NEW: <string name="webview_empty_message">No text</string>-->

    <!-- NEW: <string name="webview_contextmenu_link_view_action">Open for viewing</string>-->
    <!-- NEW: <string name="webview_contextmenu_link_share_action">Share link</string>-->
    <!-- NEW: <string name="webview_contextmenu_link_copy_action">Copy link to clipboard</string>-->
    <!-- NEW: <string name="webview_contextmenu_link_clipboard_label">Link</string>-->

    <!-- NEW: <string name="webview_contextmenu_image_title">Image</string>-->
    <!-- NEW: <string name="webview_contextmenu_image_view_action">View image</string>-->
    <!-- NEW: <string name="webview_contextmenu_image_save_action">Save image</string>-->
    <!-- NEW: <string name="webview_contextmenu_image_download_action">Download image</string>-->
    <!-- NEW: <string name="webview_contextmenu_image_copy_action">Copy image URL to clipboard</string>-->
    <!-- NEW: <string name="webview_contextmenu_image_clipboard_label">Image URL</string>-->

    <!-- NEW: <string name="webview_contextmenu_phone_call_action">Call number</string>-->
    <!-- NEW: <string name="webview_contextmenu_phone_save_action">Save to Contacts</string>-->
    <!-- NEW: <string name="webview_contextmenu_phone_copy_action">Copy phone number to clipboard</string>-->
    <!-- NEW: <string name="webview_contextmenu_phone_clipboard_label">Phone number</string>-->

    <!-- NEW: <string name="webview_contextmenu_email_send_action">Send mail</string>-->
    <!-- NEW: <string name="webview_contextmenu_email_save_action">Save to Contacts</string>-->
    <!-- NEW: <string name="webview_contextmenu_email_copy_action">Copy email address to clipboard</string>-->
    <!-- NEW: <string name="webview_contextmenu_email_clipboard_label">Email address</string>-->

    <!-- NEW: <string name="image_saved_as">Saved image as \"<xliff:g id="filename">%s</xliff:g>\"</string>-->
    <!-- NEW: <string name="image_saving_failed">Saving the image failed.</string>-->
</resources><|MERGE_RESOLUTION|>--- conflicted
+++ resolved
@@ -549,12 +549,9 @@
     <string name="account_settings_message_format_text">Plain Text (verranno rimosse immagini e formattazione)</string>
     <string name="account_settings_message_format_html">HTML (immagini e formattazione verranno preservate)</string>
     <string name="account_settings_message_format_auto">Automatico (A meno che si risponda a un testo HTML)</string>
-<<<<<<< HEAD
-=======
 
     <!-- NEW: <string name="account_settings_always_show_cc_bcc_label">Always show CC/BCC</string>-->
     <!-- NEW: <string name="account_settings_always_show_cc_bcc_summary">Always show the CC/BCC text input fields</string>-->
->>>>>>> 5b4d2806
 
     <string name="account_settings_message_read_receipt_label">Notifica di lettura</string>
     <string name="account_settings_message_read_receipt_summary">Richiedi sempre la notifica di lettura</string>
