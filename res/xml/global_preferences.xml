<?xml version="1.0" encoding="utf-8"?>
<!-- Copyright (C) 2008 The Android Open Source Project

     Licensed under the Apache License, Version 2.0 (the "License");
     you may not use this file except in compliance with the License.
     You may obtain a copy of the License at

          http://www.apache.org/licenses/LICENSE-2.0

     Unless required by applicable law or agreed to in writing, software
     distributed under the License is distributed on an "AS IS" BASIS,
     WITHOUT WARRANTIES OR CONDITIONS OF ANY KIND, either express or implied.
     See the License for the specific language governing permissions and
     limitations under the License.
-->

<!--
  Make sure to add android:persistent="false" to all preferences to disable saving
  the preference values to SharedPreferences. We use our own storage mechanism for
  the preferences. See com.fsck.k9.preferences.Storage.

  Also note that every sub-PreferenceScreen needs an "android:key" parameter so the correct screen
  can be displayed after the device has been rotated.
-->

<PreferenceScreen xmlns:android="http://schemas.android.com/apk/res/android">

    <PreferenceScreen
        android:title="@string/display_preferences"
        android:key="display_preferences">

        <PreferenceCategory
            android:title="@string/global_preferences"
            android:key="global_preferences">

            <ListPreference
                android:persistent="false"
                android:key="language"
                android:title="@string/settings_language_label"
                android:entries="@array/settings_language_entries"
                android:entryValues="@array/settings_language_values"
                android:dialogTitle="@string/settings_language_label" />

            <ListPreference
                android:persistent="false"
                android:key="theme"
                android:title="@string/settings_theme_label"
                android:entries="@array/settings_theme_entries"
                android:entryValues="@array/settings_theme_values"
                android:dialogTitle="@string/settings_theme_label" />

            <Preference
                android:persistent="false"
                android:key="font_size"
                android:singleLine="true"
                android:title="@string/font_size_settings_title"
                android:summary="@string/font_size_settings_description" />

            <ListPreference
                android:persistent="false"
                android:key="dateFormat"
                android:title="@string/date_format_label"
                android:entries="@array/date_formats"
                android:entryValues="@array/date_formats"
                android:dialogTitle="@string/date_format_label" />

            <CheckBoxPreference
                android:persistent="false"
                android:key="animations"
                android:title="@string/animations_title"
                android:summary="@string/animations_summary" />

            <CheckBoxPreference
                android:persistent="false"
                android:key="compact_layouts"
                android:title="@string/compact_layouts_title"
                android:summary="@string/compact_layouts_summary" />
<<<<<<< HEAD
                
            <CheckBoxPreference
                android:persistent="false"
                android:key="show_advanced_options"
                android:title="@string/show_advanced_options_title"
                android:summary="@string/show_advanced_options_summary" />
=======

>>>>>>> 10f278f5

        </PreferenceCategory>

        <PreferenceCategory
            android:title="@string/accountlist_preferences"
            android:key="accountlist_preferences">

            <CheckBoxPreference
                android:persistent="false"
                android:key="measure_accounts"
                android:title="@string/measure_accounts_title"
                android:summary="@string/measure_accounts_summary" />

            <CheckBoxPreference
                android:persistent="false"
                android:key="count_search"
                android:title="@string/count_search_title"
                android:summary="@string/count_search_summary" />

            <CheckBoxPreference
                android:persistent="false"
                android:key="hide_special_accounts"
                android:title="@string/hide_special_accounts_title"
                android:summary="@string/hide_special_accounts_summary"
                android:disableDependentsState="true" />

        </PreferenceCategory>

        <PreferenceCategory
            android:title="@string/messagelist_preferences"
            android:key="messagelist_preferences">

            <CheckBoxPreference
                android:persistent="false"
                android:key="messagelist_touchable"
                android:title="@string/global_settings_touchable_label"
                android:summary="@string/global_settings_touchable_summary" />

            <ListPreference
                android:persistent="false"
                android:key="messagelist_preview_lines"
                android:title="@string/global_settings_preview_lines_label"
                android:entries="@array/settings_preview_lines_entries"
                android:entryValues="@array/settings_preview_lines_values"
                android:dialogTitle="@string/global_settings_preview_lines_label"
                android:dependency="messagelist_touchable" />


            <CheckBoxPreference
                android:persistent="false"
                android:key="messagelist_stars"
                android:title="@string/global_settings_flag_label"
                android:summary="@string/global_settings_flag_summary" />

            <CheckBoxPreference
                android:persistent="false"
                android:key="messagelist_checkboxes"
                android:title="@string/global_settings_checkbox_label"
                android:summary="@string/global_settings_checkbox_summary" />

            <CheckBoxPreference
                android:persistent="false"
                android:key="messagelist_show_correspondent_names"
                android:title="@string/global_settings_show_correspondent_names_label"
                android:summary="@string/global_settings_show_correspondent_names_summary"

                />

            <CheckBoxPreference
                android:persistent="false"
                android:key="messagelist_show_contact_name"
                android:title="@string/global_settings_show_contact_name_label"
                android:summary="@string/global_settings_show_contact_name_summary"
                android:dependency="messagelist_show_correspondent_names"
                />

            <CheckBoxPreference
                android:persistent="false"
                android:key="messagelist_contact_name_color"
                android:title="@string/global_settings_registered_name_color_label"
                android:summary="@string/global_settings_registered_name_color_default"
                android:dependency="messagelist_show_contact_name"
                />


        </PreferenceCategory>

        <PreferenceCategory
            android:title="@string/messageview_preferences"
            android:key="messageview_preferences">

            <CheckBoxPreference
                android:persistent="false"
                android:key="messageview_fixedwidth_font"
                android:title="@string/global_settings_messageview_fixedwidth_label"
                android:summary="@string/global_settings_messageview_fixedwidth_summary" />

            <CheckBoxPreference
                android:persistent="false"
                android:key="messageview_mobile_layout"
                android:title="@string/settings_messageview_mobile_layout_label"
                android:summary="@string/settings_messageview_mobile_layout_summary" />

        </PreferenceCategory>

    </PreferenceScreen>

    <PreferenceScreen
        android:title="@string/interaction_preferences"
        android:key="interaction_preferences">

        <CheckBoxPreference
            android:persistent="false"
            android:key="start_integrated_inbox"
            android:title="@string/start_integrated_inbox_title"
            android:summary="@string/start_integrated_inbox_summary"
            android:dependency="hide_special_accounts" />

        <CheckBoxPreference
            android:persistent="false"
            android:key="gestures"
            android:title="@string/gestures_title"
            android:summary="@string/gestures_summary" />

        <com.fsck.k9.preferences.CheckBoxListPreference
            android:persistent="false"
            android:key="volumeNavigation"
            android:title="@string/volume_navigation_title"
            android:summary="@string/volume_navigation_summary"
            android:dialogTitle="@string/volume_navigation_title"
            android:positiveButtonText="@android:string/ok"
            android:negativeButtonText="@android:string/cancel" />

        <CheckBoxPreference
            android:persistent="false"
            android:key="manage_back"
            android:title="@string/manage_back_title"
            android:summary="@string/manage_back_summary" />

        <CheckBoxPreference
            android:persistent="false"
            android:key="messageview_return_to_list"
            android:title="@string/global_settings_messageview_return_to_list_label"
            android:summary="@string/global_settings_messageview_return_to_list_summary" />

        <CheckBoxPreference
            android:persistent="false"
            android:key="messageview_show_next"
            android:title="@string/global_settings_messageview_show_next_label"
            android:summary="@string/global_settings_messageview_show_next_summary" />

        <CheckBoxPreference
            android:persistent="false"
            android:key="messageview_zoom_controls"
            android:title="@string/settings_messageview_zoom_controls_label"
            android:summary="@string/settings_messageview_zoom_controls_summary" />

        <com.fsck.k9.preferences.CheckBoxListPreference
            android:persistent="false"
            android:key="confirm_actions"
            android:title="@string/global_settings_confirm_actions_title"
            android:summary="@string/global_settings_confirm_actions_summary"
            android:dialogTitle="@string/global_settings_confirm_actions_title"
            android:positiveButtonText="@android:string/ok"
            android:negativeButtonText="@android:string/cancel" />

		<PreferenceScreen
			android:title="@string/global_settings_batch_buttons"
			android:summary="@string/global_settings_batch_buttons_summary"
			android:key="batch_buttons_settings">

			<CheckBoxPreference
				android:persistent="false"
				android:key="batch_buttons_mark_read"
				android:title="@string/global_settings_mark_read"
			/>

			<CheckBoxPreference
				android:persistent="false"
				android:key="batch_buttons_delete"
				android:title="@string/global_settings_delete"
			/>

			<CheckBoxPreference
				android:persistent="false"
				android:key="batch_buttons_archive"
				android:title="@string/global_settings_archive"
			/>

			<CheckBoxPreference
				android:persistent="false"
				android:key="batch_buttons_move"
				android:title="@string/global_settings_move"
			/>

			<CheckBoxPreference
				android:persistent="false"
				android:key="batch_buttons_flag"
				android:title="@string/global_settings_flag"
			/>

			<CheckBoxPreference
				android:persistent="false"
				android:key="batch_buttons_unselect"
				android:title="@string/global_settings_unselect"
			/>

		</PreferenceScreen>

    </PreferenceScreen>

    <PreferenceScreen
        android:title="@string/notifications_title"
        android:key="notification_preferences">

        <CheckBoxPreference
            android:key="quiet_time_enabled"
            android:persistent="false"
            android:title="@string/quiet_time"
            android:summary="@string/quiet_time_description"
            />
        <com.fsck.k9.preferences.TimePickerPreference
            android:key="quiet_time_starts"
            android:persistent="false"
            android:dependency="quiet_time_enabled"
            android:dialogTitle="@string/quiet_time_starts"
            android:title="@string/quiet_time_starts"
            />
        <com.fsck.k9.preferences.TimePickerPreference
            android:key="quiet_time_ends"
            android:dependency="quiet_time_enabled"
            android:persistent="false"
            android:dialogTitle="@string/quiet_time_ends"
            android:title="@string/quiet_time_ends"
            />
    </PreferenceScreen>

    <PreferenceScreen
        android:title="@string/network_preferences"
        android:key="network_preferences">

        <ListPreference
            android:persistent="false"
            android:key="background_ops"
            android:title="@string/background_ops_label"
            android:entries="@array/background_ops_entries"
            android:entryValues="@array/background_ops_values"
            android:dialogTitle="@string/background_ops_label" />

    </PreferenceScreen>

    <PreferenceScreen
        android:title="@string/miscellaneous_preferences"
        android:key="misc_preferences">

        <CheckBoxPreference
            android:persistent="false"
            android:key="use_gallery_bug_workaround"
            android:title="@string/misc_preferences_attachment_title"
            android:summary="@string/misc_preferences_attachment_description" />

		<Preference
			android:persistent="false"
			android:title="@string/settings_attachment_default_path"
			android:key="attachment_default_path"
			android:summary="- PATH - set by activty -"/>
    </PreferenceScreen>

    <PreferenceScreen
        android:title="@string/privacy_preferences"
        android:key="privacy_preferences">

        <CheckBoxPreference
            android:persistent="false"
            android:key="privacy_mode"
            android:title="@string/global_settings_privacy_mode_title"
            android:summary="@string/global_settings_privacy_mode_summary"/>

    </PreferenceScreen>

    <PreferenceScreen
        android:title="@string/debug_preferences"
        android:key="debug_preferences">

        <CheckBoxPreference
            android:persistent="false"
            android:key="debug_logging"
            android:title="@string/debug_enable_debug_logging_title"
            android:summary="@string/debug_enable_debug_logging_summary" />

        <CheckBoxPreference
            android:persistent="false"
            android:key="sensitive_logging"
            android:title="@string/debug_enable_sensitive_logging_title"
            android:summary="@string/debug_enable_sensitive_logging_summary" />

    </PreferenceScreen>
</PreferenceScreen><|MERGE_RESOLUTION|>--- conflicted
+++ resolved
@@ -75,16 +75,12 @@
                 android:key="compact_layouts"
                 android:title="@string/compact_layouts_title"
                 android:summary="@string/compact_layouts_summary" />
-<<<<<<< HEAD
                 
             <CheckBoxPreference
                 android:persistent="false"
                 android:key="show_advanced_options"
                 android:title="@string/show_advanced_options_title"
                 android:summary="@string/show_advanced_options_summary" />
-=======
-
->>>>>>> 10f278f5
 
         </PreferenceCategory>
 
