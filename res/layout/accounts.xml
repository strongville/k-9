--- conflicted
+++ resolved
@@ -11,19 +11,11 @@
     <LinearLayout 
             android:id="@+id/empty"
             android:orientation="vertical"
-<<<<<<< HEAD
-            android:layout_height="wrap_content" 
-            android:layout_width="fill_parent">
-    <ScrollView
-        android:layout_marginBottom="54dip" 
-        android:layout_height="wrap_content" 
-=======
             android:layout_height="fill_parent"
             android:layout_width="fill_parent">
     <ScrollView
         android:layout_marginBottom="54dip" 
         android:layout_height="fill_parent"
->>>>>>> 605a0bdc
         android:layout_width="fill_parent"
         android:fadingEdge="none"
         >
