--- conflicted
+++ resolved
@@ -34,7 +34,12 @@
         android:layout_width="fill_parent"
         android:nextFocusDown="@+id/next"
         />
-<<<<<<< HEAD
+    <CheckBox
+        android:id="@+id/show_password"
+        android:layout_height="wrap_content"
+        android:layout_width="fill_parent"
+        android:text="@string/show_password"
+        />
     <com.fsck.k9.view.ClientCertificateSpinner
         android:id="@+id/account_client_certificate_spinner"
         android:layout_width="fill_parent"
@@ -46,14 +51,6 @@
         android:layout_width="fill_parent"
         android:layout_height="wrap_content"
         android:text="@string/account_setup_basics_client_certificate" />
-=======
-    <CheckBox
-        android:id="@+id/show_password"
-        android:layout_height="wrap_content"
-        android:layout_width="fill_parent"
-        android:text="@string/show_password"
-        />
->>>>>>> 3bd9e7ed
     <View
         android:layout_width="fill_parent"
         android:layout_height="0dip"
