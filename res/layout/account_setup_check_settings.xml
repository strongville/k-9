<?xml version="1.0" encoding="utf-8"?>
<LinearLayout
    xmlns:android="http://schemas.android.com/apk/res/android"
    android:layout_width="fill_parent"
    android:layout_height="fill_parent"
    android:orientation="vertical">
<<<<<<< HEAD
    <include layout="@layout/progress_bar"/>
    <include layout="@layout/wizard_cancel"/>
=======
<ScrollView
    android:layout_width="fill_parent"
    android:layout_height="fill_parent"
    android:layout_marginBottom="54dip"
    android:padding="6dip"
    android:fadingEdge="none"
    android:scrollbarStyle="outsideInset">
<LinearLayout xmlns:android="http://schemas.android.com/apk/res/android"
    android:orientation="vertical"
    android:layout_gravity="center_horizontal|center_vertical"
    android:layout_height="fill_parent"
    android:padding="6dip"
    android:layout_width="fill_parent">
    <TextView
        android:id="@+id/message"
        android:layout_height="wrap_content"
        android:layout_width="fill_parent"
        android:gravity="center_horizontal"
        android:textAppearance="?android:attr/textAppearanceMedium"
        android:textColor="?android:attr/textColorPrimary"
        android:paddingBottom="6dip"
        android:focusable="true"
       />
    <ProgressBar
        android:id="@+id/progress"
        android:layout_height="wrap_content"
        android:layout_width="wrap_content"
        android:layout_gravity="center_horizontal|center_vertical"
        android:focusable="true" />
    </LinearLayout>
    </ScrollView>
    <include layout="@layout/wizard_cancel" />
>>>>>>> 0c691999
</LinearLayout><|MERGE_RESOLUTION|>--- conflicted
+++ resolved
@@ -4,10 +4,6 @@
     android:layout_width="fill_parent"
     android:layout_height="fill_parent"
     android:orientation="vertical">
-<<<<<<< HEAD
-    <include layout="@layout/progress_bar"/>
-    <include layout="@layout/wizard_cancel"/>
-=======
 <ScrollView
     android:layout_width="fill_parent"
     android:layout_height="fill_parent"
@@ -40,5 +36,4 @@
     </LinearLayout>
     </ScrollView>
     <include layout="@layout/wizard_cancel" />
->>>>>>> 0c691999
 </LinearLayout>