
package com.fsck.k9;

import java.io.File;
import java.lang.reflect.Method;
import java.util.ArrayList;
import java.util.HashMap;
import java.util.List;
import java.util.UUID;
import java.util.concurrent.BlockingQueue;
import java.util.concurrent.SynchronousQueue;

import android.app.Application;
import android.content.ComponentName;
import android.content.Context;
import android.content.Intent;
import android.content.IntentFilter;
import android.content.SharedPreferences;
import android.content.SharedPreferences.Editor;
import android.content.pm.PackageInfo;
import android.content.pm.PackageManager;
import android.content.pm.PackageManager.NameNotFoundException;
import android.net.Uri;
import android.os.Environment;
import android.os.Handler;
import android.os.Looper;
import android.text.TextUtils;
import android.text.format.Time;
import android.util.Log;

import com.fsck.k9.Account.SortType;
import com.fsck.k9.activity.MessageCompose;
import com.fsck.k9.controller.MessagingController;
import com.fsck.k9.controller.MessagingListener;
import com.fsck.k9.mail.Address;
import com.fsck.k9.mail.Message;
import com.fsck.k9.mail.MessagingException;
import com.fsck.k9.mail.internet.BinaryTempFileBody;
import com.fsck.k9.provider.UnreadWidgetProvider;
import com.fsck.k9.service.BootReceiver;
import com.fsck.k9.service.MailService;
import com.fsck.k9.service.ShutdownReceiver;
import com.fsck.k9.service.StorageGoneReceiver;

public class K9 extends Application {
    public static final int THEME_LIGHT = 0;
    public static final int THEME_DARK = 1;

    /**
     * Components that are interested in knowing when the K9 instance is
     * available and ready (Android invokes Application.onCreate() after other
     * components') should implement this interface and register using
     * {@link K9#registerApplicationAware(ApplicationAware)}.
     */
    public static interface ApplicationAware {
        /**
         * Called when the Application instance is available and ready.
         *
         * @param application
         *            The application instance. Never <code>null</code>.
         * @throws Exception
         */
        void initializeComponent(K9 application);
    }

    public static K9 app = null;
    public static File tempDirectory;
    public static final String LOG_TAG = "k9";

    /**
     * Components that are interested in knowing when the K9 instance is
     * available and ready.
     *
     * @see ApplicationAware
     */
    private static List<ApplicationAware> observers = new ArrayList<ApplicationAware>();

    public enum BACKGROUND_OPS {
        WHEN_CHECKED, ALWAYS, NEVER, WHEN_CHECKED_AUTO_SYNC
    }

    private static String language = "";
    private static int theme = THEME_LIGHT;
    private static int messageViewTheme = THEME_LIGHT;

    private static final FontSizes fontSizes = new FontSizes();

    private static BACKGROUND_OPS backgroundOps = BACKGROUND_OPS.WHEN_CHECKED;
    
    /**
     * Some log messages can be sent to a file, so that the logs
     * can be read using unprivileged access (eg. Terminal Emulator)
     * on the phone, without adb.  Set to null to disable
     */
    public static final String logFile = null;
    //public static final String logFile = Environment.getExternalStorageDirectory() + "/k9mail/debug.log";

    /**
     * If this is enabled, various development settings will be enabled
     * It should NEVER be on for Market builds
     * Right now, it just governs strictmode
     **/
    public static boolean DEVELOPER_MODE = true;

    /**
     * If this is enabled there will be additional logging information sent to
     * Log.d, including protocol dumps.
     * Controlled by Preferences at run-time
     */
    public static boolean DEBUG = false;

    /**
     * Should K-9 log the conversation it has over the wire with
     * SMTP servers?
     */
    public static boolean DEBUG_PROTOCOL_SMTP = true;

    /**
     * Should K-9 log the conversation it has over the wire with
     * IMAP servers?
     */
    public static boolean DEBUG_PROTOCOL_IMAP = true;

    /**
     * Should K-9 log the conversation it has over the wire with
     * POP3 servers?
     */
    public static boolean DEBUG_PROTOCOL_POP3 = true;

    /**
     * Should K-9 log the conversation it has over the wire with
     * WebDAV servers?
     */
    public static boolean DEBUG_PROTOCOL_WEBDAV = true;

    /**
     * If this is enabled than logging that normally hides sensitive information
     * like passwords will show that information.
     */
    public static boolean DEBUG_SENSITIVE = false;

    /**
     * Can create messages containing stack traces that can be forwarded
     * to the development team.
     */
    public static boolean ENABLE_ERROR_FOLDER = true;
    public static String ERROR_FOLDER_NAME = "K9mail-errors";

    private static boolean mAnimations = true;
    private static boolean mConfirmDelete = false;
    private static boolean mConfirmDeleteStarred = false;
    private static boolean mConfirmSpam = false;
<<<<<<< HEAD
    private static boolean mConfirmMarkAllAsRead = true;
    private static boolean mKeyguardPrivacy = false;
    private static boolean mMessageListStars = true;
    private static boolean mMessageListCheckboxes = false;
    private static boolean mMessageListTouchable = false;
=======

    private static NotificationHideSubject sNotificationHideSubject = NotificationHideSubject.NEVER;

    /**
     * Controls when to hide the subject in the notification area.
     */
    public enum NotificationHideSubject {
        ALWAYS,
        WHEN_LOCKED,
        NEVER
    }

>>>>>>> 0c691999
    private static int mMessageListPreviewLines = 2;
    private static boolean mShowCorrespondentNames = true;
    private static boolean mMessageListSenderAboveSubject = false;
    private static boolean mShowContactName = false;
    private static boolean mChangeContactNameColor = false;
    private static int mContactNameColor = 0xff00008f;
    private static boolean mMessageViewFixedWidthFont = false;
    private static boolean mMessageViewReturnToList = false;
    private static boolean mMessageViewShowNext = false;
    private static boolean mGesturesEnabled = true;
    private static boolean mUseVolumeKeysForNavigation = false;
    private static boolean mUseVolumeKeysForListNavigation = false;
    private static boolean mStartIntegratedInbox = false;
    private static boolean mMeasureAccounts = true;
    private static boolean mCountSearchMessages = true;
    private static boolean mHideSpecialAccounts = false;
    private static boolean mMobileOptimizedLayout = false;
    private static boolean mQuietTimeEnabled = false;
    private static String mQuietTimeStarts = null;
    private static String mQuietTimeEnds = null;
    private static String mAttachmentDefaultPath = "";

    private static boolean mBatchButtonsMarkRead = true;
    private static boolean mBatchButtonsDelete = true;
    private static boolean mBatchButtonsArchive = false;
    private static boolean mBatchButtonsMove = false;
    private static boolean mBatchButtonsFlag = true;
    private static boolean mBatchButtonsUnselect = true;

    private static boolean useGalleryBugWorkaround = false;
    private static boolean galleryBuggy;
    private static String mDeviceId = null;

    private static SortType mSortType;
    private static HashMap<SortType, Boolean> mSortAscending = new HashMap<SortType, Boolean>();

    /**
     * The MIME type(s) of attachments we're willing to view.
     */
    public static final String[] ACCEPTABLE_ATTACHMENT_VIEW_TYPES = new String[] {
        "*/*",
    };

    /**
     * The MIME type(s) of attachments we're not willing to view.
     */
    public static final String[] UNACCEPTABLE_ATTACHMENT_VIEW_TYPES = new String[] {
    };

    /**
     * The MIME type(s) of attachments we're willing to download to SD.
     */
    public static final String[] ACCEPTABLE_ATTACHMENT_DOWNLOAD_TYPES = new String[] {
        "*/*",
    };

    /**
     * The MIME type(s) of attachments we're not willing to download to SD.
     */
    public static final String[] UNACCEPTABLE_ATTACHMENT_DOWNLOAD_TYPES = new String[] {
    };

    /**
     * For use when displaying that no folder is selected
     */
    public static final String FOLDER_NONE = "-NONE-";

    public static final String LOCAL_UID_PREFIX = "K9LOCAL:";

    public static final String REMOTE_UID_PREFIX = "K9REMOTE:";

    public static final String IDENTITY_HEADER = "X-K9mail-Identity";

    /**
     * Specifies how many messages will be shown in a folder by default. This number is set
     * on each new folder and can be incremented with "Load more messages..." by the
     * VISIBLE_LIMIT_INCREMENT
     */
    public static int DEFAULT_VISIBLE_LIMIT = 25;

    /**
     * The maximum size of an attachment we're willing to download (either View or Save)
     * Attachments that are base64 encoded (most) will be about 1.375x their actual size
     * so we should probably factor that in. A 5MB attachment will generally be around
     * 6.8MB downloaded but only 5MB saved.
     */
    public static final int MAX_ATTACHMENT_DOWNLOAD_SIZE = (128 * 1024 * 1024);


    /**
     * How many times should K-9 try to deliver a message before giving up
     * until the app is killed and restarted
     */
    public static int MAX_SEND_ATTEMPTS = 5;

    /**
     * Max time (in millis) the wake lock will be held for when background sync is happening
     */
    public static final int WAKE_LOCK_TIMEOUT = 600000;

    public static final int MANUAL_WAKE_LOCK_TIMEOUT = 120000;

    public static final int PUSH_WAKE_LOCK_TIMEOUT = 60000;

    public static final int MAIL_SERVICE_WAKE_LOCK_TIMEOUT = 60000;

    public static final int BOOT_RECEIVER_WAKE_LOCK_TIMEOUT = 60000;

    /**
     * Time the LED is on/off when blinking on new email notification
     */
    public static final int NOTIFICATION_LED_ON_TIME = 500;
    public static final int NOTIFICATION_LED_OFF_TIME = 2000;
    public static final boolean NOTIFICATION_LED_WHILE_SYNCING = false;
    public static final int NOTIFICATION_LED_FAST_ON_TIME = 100;
    public static final int NOTIFICATION_LED_FAST_OFF_TIME = 100;
    public static final int NOTIFICATION_LED_BLINK_SLOW = 0;
    public static final int NOTIFICATION_LED_BLINK_FAST = 1;
    public static final int NOTIFICATION_LED_SENDING_FAILURE_COLOR = 0xffff0000;

    // Must not conflict with an account number
    public static final int FETCHING_EMAIL_NOTIFICATION = -5000;
    public static final int SEND_FAILED_NOTIFICATION = -1500;
    public static final int CONNECTIVITY_ID = -3;

    public static class Intents {

        public static class EmailReceived {
            public static final String ACTION_EMAIL_RECEIVED    = "com.fsck.k9.intent.action.EMAIL_RECEIVED";
            public static final String ACTION_EMAIL_DELETED     = "com.fsck.k9.intent.action.EMAIL_DELETED";
            public static final String ACTION_REFRESH_OBSERVER  = "com.fsck.k9.intent.action.REFRESH_OBSERVER";
            public static final String EXTRA_ACCOUNT            = "com.fsck.k9.intent.extra.ACCOUNT";
            public static final String EXTRA_FOLDER             = "com.fsck.k9.intent.extra.FOLDER";
            public static final String EXTRA_SENT_DATE          = "com.fsck.k9.intent.extra.SENT_DATE";
            public static final String EXTRA_FROM               = "com.fsck.k9.intent.extra.FROM";
            public static final String EXTRA_TO                 = "com.fsck.k9.intent.extra.TO";
            public static final String EXTRA_CC                 = "com.fsck.k9.intent.extra.CC";
            public static final String EXTRA_BCC                = "com.fsck.k9.intent.extra.BCC";
            public static final String EXTRA_SUBJECT            = "com.fsck.k9.intent.extra.SUBJECT";
            public static final String EXTRA_FROM_SELF          = "com.fsck.k9.intent.extra.FROM_SELF";
        }

        public static class Share {
            /*
             * We don't want to use EmailReceived.EXTRA_FROM ("com.fsck.k9.intent.extra.FROM")
             * because of different semantics (String array vs. string with comma separated
             * email addresses)
             */
            public static final String EXTRA_FROM               = "com.fsck.k9.intent.extra.SENDER";
        }
    }

    /**
     * Called throughout the application when the number of accounts has changed. This method
     * enables or disables the Compose activity, the boot receiver and the service based on
     * whether any accounts are configured.
     */
    public static void setServicesEnabled(Context context) {
        int acctLength = Preferences.getPreferences(context).getAvailableAccounts().size();

        setServicesEnabled(context, acctLength > 0, null);
    }

    private static void setServicesEnabled(Context context, boolean enabled, Integer wakeLockId) {

        PackageManager pm = context.getPackageManager();

        if (!enabled && pm.getComponentEnabledSetting(new ComponentName(context, MailService.class)) ==
                PackageManager.COMPONENT_ENABLED_STATE_ENABLED) {
            /*
             * If no accounts now exist but the service is still enabled we're about to disable it
             * so we'll reschedule to kill off any existing alarms.
             */
            MailService.actionReset(context, wakeLockId);
        }
        Class<?>[] classes = { MessageCompose.class, BootReceiver.class, MailService.class };

        for (Class<?> clazz : classes) {

            boolean alreadyEnabled = pm.getComponentEnabledSetting(new ComponentName(context, clazz)) ==
                                     PackageManager.COMPONENT_ENABLED_STATE_ENABLED;

            if (enabled != alreadyEnabled) {
                pm.setComponentEnabledSetting(
                    new ComponentName(context, clazz),
                    enabled ? PackageManager.COMPONENT_ENABLED_STATE_ENABLED :
                    PackageManager.COMPONENT_ENABLED_STATE_DISABLED,
                    PackageManager.DONT_KILL_APP);
            }
        }

        if (enabled && pm.getComponentEnabledSetting(new ComponentName(context, MailService.class)) ==
                PackageManager.COMPONENT_ENABLED_STATE_ENABLED) {
            /*
             * And now if accounts do exist then we've just enabled the service and we want to
             * schedule alarms for the new accounts.
             */
            MailService.actionReset(context, wakeLockId);
        }
    }

    /**
     * Register BroadcastReceivers programmaticaly because doing it from manifest
     * would make K-9 auto-start. We don't want auto-start because the initialization
     * sequence isn't safe while some events occur (SD card unmount).
     */
    protected void registerReceivers() {
        final StorageGoneReceiver receiver = new StorageGoneReceiver();
        final IntentFilter filter = new IntentFilter();
        filter.addAction(Intent.ACTION_MEDIA_EJECT);
        filter.addAction(Intent.ACTION_MEDIA_UNMOUNTED);
        filter.addDataScheme("file");

        final BlockingQueue<Handler> queue = new SynchronousQueue<Handler>();

        // starting a new thread to handle unmount events
        new Thread(new Runnable() {
            @Override
            public void run() {
                Looper.prepare();
                try {
                    queue.put(new Handler());
                } catch (InterruptedException e) {
                    Log.e(K9.LOG_TAG, "", e);
                }
                Looper.loop();
            }

        }, "Unmount-thread").start();

        try {
            final Handler storageGoneHandler = queue.take();
            registerReceiver(receiver, filter, null, storageGoneHandler);
            Log.i(K9.LOG_TAG, "Registered: unmount receiver");
        } catch (InterruptedException e) {
            Log.e(K9.LOG_TAG, "Unable to register unmount receiver", e);
        }

        registerReceiver(new ShutdownReceiver(), new IntentFilter(Intent.ACTION_SHUTDOWN));
        Log.i(K9.LOG_TAG, "Registered: shutdown receiver");
    }

    public static void save(SharedPreferences.Editor editor) {
        editor.putBoolean("enableDebugLogging", K9.DEBUG);
        editor.putBoolean("enableSensitiveLogging", K9.DEBUG_SENSITIVE);
        editor.putString("backgroundOperations", K9.backgroundOps.toString());
        editor.putBoolean("animations", mAnimations);
        editor.putBoolean("gesturesEnabled", mGesturesEnabled);
        editor.putBoolean("useVolumeKeysForNavigation", mUseVolumeKeysForNavigation);
        editor.putBoolean("useVolumeKeysForListNavigation", mUseVolumeKeysForListNavigation);
        editor.putBoolean("mobileOptimizedLayout", mMobileOptimizedLayout);
        editor.putBoolean("quietTimeEnabled", mQuietTimeEnabled);
        editor.putString("quietTimeStarts", mQuietTimeStarts);
        editor.putString("quietTimeEnds", mQuietTimeEnds);
        editor.putBoolean("startIntegratedInbox", mStartIntegratedInbox);
        editor.putBoolean("measureAccounts", mMeasureAccounts);
        editor.putBoolean("countSearchMessages", mCountSearchMessages);
        editor.putBoolean("messageListSenderAboveSubject", mMessageListSenderAboveSubject);
        editor.putBoolean("hideSpecialAccounts", mHideSpecialAccounts);
        editor.putInt("messageListPreviewLines", mMessageListPreviewLines);
        editor.putBoolean("showCorrespondentNames", mShowCorrespondentNames);
        editor.putBoolean("showContactName", mShowContactName);
        editor.putBoolean("changeRegisteredNameColor", mChangeContactNameColor);
        editor.putInt("registeredNameColor", mContactNameColor);
        editor.putBoolean("messageViewFixedWidthFont", mMessageViewFixedWidthFont);
        editor.putBoolean("messageViewReturnToList", mMessageViewReturnToList);
        editor.putBoolean("messageViewShowNext", mMessageViewShowNext);

        editor.putBoolean("batchButtonsMarkRead", mBatchButtonsMarkRead);
        editor.putBoolean("batchButtonsDelete", mBatchButtonsDelete);
        editor.putBoolean("batchButtonsArchive", mBatchButtonsArchive);
        editor.putBoolean("batchButtonsMove", mBatchButtonsMove);
        editor.putBoolean("batchButtonsFlag", mBatchButtonsFlag);
        editor.putBoolean("batchButtonsUnselect", mBatchButtonsUnselect);

        editor.putString("language", language);
        editor.putInt("theme", theme);
        editor.putInt("messageViewTheme", messageViewTheme);
        editor.putBoolean("useGalleryBugWorkaround", useGalleryBugWorkaround);
        editor.putBoolean("confirmDelete", mConfirmDelete);
        editor.putBoolean("confirmDeleteStarred", mConfirmDeleteStarred);
        editor.putBoolean("confirmSpam", mConfirmSpam);
<<<<<<< HEAD
        editor.putBoolean("confirmMarkAllAsRead", mConfirmMarkAllAsRead);
        editor.putBoolean("keyguardPrivacy", mKeyguardPrivacy);
        editor.putBoolean("compactLayouts", compactLayouts);
=======

        editor.putString("sortTypeEnum", mSortType.name());
        editor.putBoolean("sortAscending", mSortAscending.get(mSortType));

        editor.putString("notificationHideSubject", sNotificationHideSubject.toString());

>>>>>>> 0c691999
        editor.putString("attachmentdefaultpath", mAttachmentDefaultPath);
        editor.putString("deviceId", mDeviceId);
        fontSizes.save(editor);
    }

    @Override
    public void onCreate() {
        maybeSetupStrictMode();
        super.onCreate();
        app = this;
<<<<<<< HEAD
        
        mSortType = Account.DEFAULT_SORT_TYPE;
        mSortAscending.put(Account.DEFAULT_SORT_TYPE, Account.DEFAULT_SORT_ASCENDING);
=======
>>>>>>> 0c691999

        galleryBuggy = checkForBuggyGallery();

        Preferences prefs = Preferences.getPreferences(this);
        loadPrefs(prefs);

        /*
         * We have to give MimeMessage a temp directory because File.createTempFile(String, String)
         * doesn't work in Android and MimeMessage does not have access to a Context.
         */
        BinaryTempFileBody.setTempDirectory(getCacheDir());

        /*
         * Enable background sync of messages
         */
        setServicesEnabled(this);
        registerReceivers();

        MessagingController.getInstance(this).addListener(new MessagingListener() {
            private void broadcastIntent(String action, Account account, String folder, Message message) {
                try {
                    Uri uri = Uri.parse("email://messages/" + account.getAccountNumber() + "/" + Uri.encode(folder) + "/" + Uri.encode(message.getUid()));
                    Intent intent = new Intent(action, uri);
                    intent.putExtra(K9.Intents.EmailReceived.EXTRA_ACCOUNT, account.getDescription());
                    intent.putExtra(K9.Intents.EmailReceived.EXTRA_FOLDER, folder);
                    intent.putExtra(K9.Intents.EmailReceived.EXTRA_SENT_DATE, message.getSentDate());
                    intent.putExtra(K9.Intents.EmailReceived.EXTRA_FROM, Address.toString(message.getFrom()));
                    intent.putExtra(K9.Intents.EmailReceived.EXTRA_TO, Address.toString(message.getRecipients(Message.RecipientType.TO)));
                    intent.putExtra(K9.Intents.EmailReceived.EXTRA_CC, Address.toString(message.getRecipients(Message.RecipientType.CC)));
                    intent.putExtra(K9.Intents.EmailReceived.EXTRA_BCC, Address.toString(message.getRecipients(Message.RecipientType.BCC)));
                    intent.putExtra(K9.Intents.EmailReceived.EXTRA_SUBJECT, message.getSubject());
                    intent.putExtra(K9.Intents.EmailReceived.EXTRA_FROM_SELF, account.isAnIdentity(message.getFrom()));
                    K9.this.sendBroadcast(intent);
                    if (K9.DEBUG)
                        Log.d(K9.LOG_TAG, "Broadcasted: action=" + action
                              + " account=" + account.getDescription()
                              + " folder=" + folder
                              + " message uid=" + message.getUid()
                             );

                } catch (MessagingException e) {
                    Log.w(K9.LOG_TAG, "Error: action=" + action
                          + " account=" + account.getDescription()
                          + " folder=" + folder
                          + " message uid=" + message.getUid()
                         );
                }
            }

            private void updateUnreadWidget() {
                try {
                    UnreadWidgetProvider.updateUnreadCount(K9.this);
                } catch (Exception e) {
                    if (K9.DEBUG) {
                        Log.e(LOG_TAG, "Error while updating unread widget(s)", e);
                    }
                }
            }

            @Override
            public void synchronizeMailboxRemovedMessage(Account account, String folder, Message message) {
                broadcastIntent(K9.Intents.EmailReceived.ACTION_EMAIL_DELETED, account, folder, message);
                updateUnreadWidget();
            }

            @Override
            public void messageDeleted(Account account, String folder, Message message) {
                broadcastIntent(K9.Intents.EmailReceived.ACTION_EMAIL_DELETED, account, folder, message);
                updateUnreadWidget();
            }

            @Override
            public void synchronizeMailboxNewMessage(Account account, String folder, Message message) {
                broadcastIntent(K9.Intents.EmailReceived.ACTION_EMAIL_RECEIVED, account, folder, message);
                updateUnreadWidget();
            }

            @Override
            public void folderStatusChanged(Account account, String folderName,
                    int unreadMessageCount) {

                updateUnreadWidget();

                // let observers know a change occurred
                Intent intent = new Intent(K9.Intents.EmailReceived.ACTION_REFRESH_OBSERVER, null);
                intent.putExtra(K9.Intents.EmailReceived.EXTRA_ACCOUNT, account.getDescription());
                intent.putExtra(K9.Intents.EmailReceived.EXTRA_FOLDER, folderName);
                K9.this.sendBroadcast(intent);

            }
        });

        notifyObservers();
    }

    public static void loadPrefs(Preferences prefs) {
        SharedPreferences sprefs = prefs.getPreferences();
        DEBUG = sprefs.getBoolean("enableDebugLogging", false);
        DEBUG_SENSITIVE = sprefs.getBoolean("enableSensitiveLogging", false);
        mAnimations = sprefs.getBoolean("animations", true);
        mGesturesEnabled = sprefs.getBoolean("gesturesEnabled", false);
        mUseVolumeKeysForNavigation = sprefs.getBoolean("useVolumeKeysForNavigation", false);
        mUseVolumeKeysForListNavigation = sprefs.getBoolean("useVolumeKeysForListNavigation", false);
        mStartIntegratedInbox = sprefs.getBoolean("startIntegratedInbox", false);
        mMeasureAccounts = sprefs.getBoolean("measureAccounts", true);
        mCountSearchMessages = sprefs.getBoolean("countSearchMessages", true);
        mHideSpecialAccounts = sprefs.getBoolean("hideSpecialAccounts", false);
        mMessageListSenderAboveSubject = sprefs.getBoolean("messageListSenderAboveSubject", false);
        mMessageListPreviewLines = sprefs.getInt("messageListPreviewLines", 2);
        mMobileOptimizedLayout = sprefs.getBoolean("mobileOptimizedLayout", false);
<<<<<<< HEAD
        mZoomControlsEnabled = sprefs.getBoolean("zoomControlsEnabled", true);
=======

>>>>>>> 0c691999
        mQuietTimeEnabled = sprefs.getBoolean("quietTimeEnabled", false);
        mQuietTimeStarts = sprefs.getString("quietTimeStarts", "21:00");
        mQuietTimeEnds = sprefs.getString("quietTimeEnds", "7:00");
        mShowCorrespondentNames = sprefs.getBoolean("showCorrespondentNames", true);
        mShowContactName = sprefs.getBoolean("showContactName", false);
        mChangeContactNameColor = sprefs.getBoolean("changeRegisteredNameColor", false);
        mContactNameColor = sprefs.getInt("registeredNameColor", 0xff00008f);
        mMessageViewFixedWidthFont = sprefs.getBoolean("messageViewFixedWidthFont", false);
        mMessageViewReturnToList = sprefs.getBoolean("messageViewReturnToList", false);
        mMessageViewShowNext = sprefs.getBoolean("messageViewShowNext", false);

        mBatchButtonsMarkRead = sprefs.getBoolean("batchButtonsMarkRead", true);
        mBatchButtonsDelete = sprefs.getBoolean("batchButtonsDelete", true);
        mBatchButtonsArchive = sprefs.getBoolean("batchButtonsArchive", true);
        mBatchButtonsMove = sprefs.getBoolean("batchButtonsMove", true);
        mBatchButtonsFlag = sprefs.getBoolean("batchButtonsFlag", true);
        mBatchButtonsUnselect = sprefs.getBoolean("batchButtonsUnselect", true);

        useGalleryBugWorkaround = sprefs.getBoolean("useGalleryBugWorkaround", K9.isGalleryBuggy());
        mConfirmDelete = sprefs.getBoolean("confirmDelete", false);
        mConfirmDeleteStarred = sprefs.getBoolean("confirmDeleteStarred", false);
        mConfirmSpam = sprefs.getBoolean("confirmSpam", false);
<<<<<<< HEAD
        mConfirmMarkAllAsRead = sprefs.getBoolean("confirmMarkAllAsRead", true);
        mKeyguardPrivacy = sprefs.getBoolean("keyguardPrivacy", false);
        compactLayouts = sprefs.getBoolean("compactLayouts", false);
=======

        try {
            String value = sprefs.getString("sortTypeEnum", Account.DEFAULT_SORT_TYPE.name());
            mSortType = SortType.valueOf(value);
        } catch (Exception e) {
            mSortType = Account.DEFAULT_SORT_TYPE;
        }

        boolean sortAscending = sprefs.getBoolean("sortAscending", Account.DEFAULT_SORT_ASCENDING);
        mSortAscending.put(mSortType, sortAscending);

        String notificationHideSubject = sprefs.getString("notificationHideSubject", null);
        if (notificationHideSubject == null) {
            // If the "notificationHideSubject" setting couldn't be found, the app was probably
            // updated. Look for the old "keyguardPrivacy" setting and map it to the new enum.
            sNotificationHideSubject = (sprefs.getBoolean("keyguardPrivacy", false)) ?
                    NotificationHideSubject.WHEN_LOCKED : NotificationHideSubject.NEVER;
        } else {
            sNotificationHideSubject = NotificationHideSubject.valueOf(notificationHideSubject);
        }

>>>>>>> 0c691999
        mAttachmentDefaultPath = sprefs.getString("attachmentdefaultpath",  Environment.getExternalStorageDirectory().toString());
        mDeviceId = sprefs.getString("deviceId", null);
        fontSizes.load(sprefs);

        try {
            setBackgroundOps(BACKGROUND_OPS.valueOf(sprefs.getString("backgroundOperations", "WHEN_CHECKED")));
        } catch (Exception e) {
            setBackgroundOps(BACKGROUND_OPS.WHEN_CHECKED);
        }

        K9.setK9Language(sprefs.getString("language", ""));

        int theme = sprefs.getInt("theme", THEME_LIGHT);

        // We used to save the resource ID of the theme. So convert that to the new format if
        // necessary.
        if (theme == THEME_DARK || theme == android.R.style.Theme) {
            theme = THEME_DARK;
        } else {
            theme = THEME_LIGHT;
        }
        K9.setK9Theme(theme);

        K9.setK9MessageViewTheme(sprefs.getInt("messageViewTheme", THEME_LIGHT));
    }

    private void maybeSetupStrictMode() {
        if (!K9.DEVELOPER_MODE)
            return;

        try {
            Class<?> strictMode = Class.forName("android.os.StrictMode");
            Method enableDefaults = strictMode.getMethod("enableDefaults");
            enableDefaults.invoke(strictMode);
        }

        catch (Exception e) {
            // Discard , as it means we're not running on a device with strict mode
            Log.v(K9.LOG_TAG, "Failed to turn on strict mode", e);
        }
    }

    /**
     * since Android invokes Application.onCreate() only after invoking all
     * other components' onCreate(), here is a way to notify interested
     * component that the application is available and ready
     */
    protected void notifyObservers() {
        for (final ApplicationAware aware : observers) {
            if (K9.DEBUG) {
                Log.v(K9.LOG_TAG, "Initializing observer: " + aware);
            }
            try {
                aware.initializeComponent(this);
            } catch (Exception e) {
                Log.w(K9.LOG_TAG, "Failure when notifying " + aware, e);
            }
        }
    }

    /**
     * Register a component to be notified when the {@link K9} instance is ready.
     *
     * @param component
     *            Never <code>null</code>.
     */
    public static void registerApplicationAware(final ApplicationAware component) {
        if (!observers.contains(component)) {
            observers.add(component);
        }
    }

    public static String getK9Language() {
        return language;
    }

    public static void setK9Language(String nlanguage) {
        language = nlanguage;
    }

    public static int getK9ThemeResourceId(int theme) {
        return (theme == THEME_LIGHT) ? R.style.Theme_K9_Light : R.style.Theme_K9_Dark;
    }

    public static int getK9ThemeResourceId() {
        return getK9ThemeResourceId(theme);
    }

    public static int getK9MessageViewTheme() {
        return messageViewTheme;
    }

    public static int getK9Theme() {
        return theme;
    }

    public static void setK9Theme(int ntheme) {
        theme = ntheme;
    }

    public static void setK9MessageViewTheme(int nMessageViewTheme) {
        messageViewTheme = nMessageViewTheme;
    }

    public static BACKGROUND_OPS getBackgroundOps() {
        return backgroundOps;
    }

    public static boolean setBackgroundOps(BACKGROUND_OPS backgroundOps) {
        BACKGROUND_OPS oldBackgroundOps = K9.backgroundOps;
        K9.backgroundOps = backgroundOps;
        return backgroundOps != oldBackgroundOps;
    }

    public static boolean setBackgroundOps(String nbackgroundOps) {
        return setBackgroundOps(BACKGROUND_OPS.valueOf(nbackgroundOps));
    }

    public static boolean gesturesEnabled() {
        return mGesturesEnabled;
    }

    public static void setGesturesEnabled(boolean gestures) {
        mGesturesEnabled = gestures;
    }

    public static boolean useVolumeKeysForNavigationEnabled() {
        return mUseVolumeKeysForNavigation;
    }

    public static void setUseVolumeKeysForNavigation(boolean volume) {
        mUseVolumeKeysForNavigation = volume;
    }

    public static boolean useVolumeKeysForListNavigationEnabled() {
        return mUseVolumeKeysForListNavigation;
    }

    public static void setUseVolumeKeysForListNavigation(boolean enabled) {
        mUseVolumeKeysForListNavigation = enabled;
    }

    public static boolean mobileOptimizedLayout() {
        return mMobileOptimizedLayout;
    }

    public static void setMobileOptimizedLayout(boolean mobileOptimizedLayout) {
        mMobileOptimizedLayout = mobileOptimizedLayout;
    }

    public static boolean getQuietTimeEnabled() {
        return mQuietTimeEnabled;
    }

    public static void setQuietTimeEnabled(boolean quietTimeEnabled) {
        mQuietTimeEnabled = quietTimeEnabled;
    }

    public static String getQuietTimeStarts() {
        return mQuietTimeStarts;
    }

    public static void setQuietTimeStarts(String quietTimeStarts) {
        mQuietTimeStarts = quietTimeStarts;
    }

    public static String getQuietTimeEnds() {
        return mQuietTimeEnds;
    }

    public static void setQuietTimeEnds(String quietTimeEnds) {
        mQuietTimeEnds = quietTimeEnds;
    }

    public static boolean isQuietTime() {
        if (!mQuietTimeEnabled) {
            return false;
        }

        Time time = new Time();
        time.setToNow();
        Integer startHour = Integer.parseInt(mQuietTimeStarts.split(":")[0]);
        Integer startMinute = Integer.parseInt(mQuietTimeStarts.split(":")[1]);
        Integer endHour = Integer.parseInt(mQuietTimeEnds.split(":")[0]);
        Integer endMinute = Integer.parseInt(mQuietTimeEnds.split(":")[1]);

        Integer now = (time.hour * 60) + time.minute;
        Integer quietStarts = startHour * 60 + startMinute;
        Integer quietEnds =  endHour * 60 + endMinute;

        // If start and end times are the same, we're never quiet
        if (quietStarts.equals(quietEnds)) {
            return false;
        }

        // 21:00 - 05:00 means we want to be quiet if it's after 9 or before 5
        if (quietStarts > quietEnds) {
            // if it's 22:00 or 03:00 but not 8:00
            if (now >= quietStarts || now <= quietEnds) {
                return true;
            }
        }

        // 01:00 - 05:00
        else {

            // if it' 2:00 or 4:00 but not 8:00 or 0:00
            if (now >= quietStarts && now <= quietEnds) {
                return true;
            }
        }

        return false;
    }

    public static boolean startIntegratedInbox() {
        return mStartIntegratedInbox;
    }

    public static void setStartIntegratedInbox(boolean startIntegratedInbox) {
        mStartIntegratedInbox = startIntegratedInbox;
    }

    public static boolean showAnimations() {
        return mAnimations;
    }

    public static void setAnimations(boolean animations) {
        mAnimations = animations;
    }

    public static int messageListPreviewLines() {
        return mMessageListPreviewLines;
    }

    public static void setMessageListPreviewLines(int lines) {
        mMessageListPreviewLines = lines;
    }

    public static boolean showCorrespondentNames() {
        return mShowCorrespondentNames;
    }

     public static boolean messageListSenderAboveSubject() {
         return mMessageListSenderAboveSubject;
     }

    public static void setMessageListSenderAboveSubject(boolean sender) {
         mMessageListSenderAboveSubject = sender;
    }
    public static void setShowCorrespondentNames(boolean showCorrespondentNames) {
        mShowCorrespondentNames = showCorrespondentNames;
    }

    public static boolean showContactName() {
        return mShowContactName;
    }

    public static void setShowContactName(boolean showContactName) {
        mShowContactName = showContactName;
    }

    public static boolean changeContactNameColor() {
        return mChangeContactNameColor;
    }

    public static void setChangeContactNameColor(boolean changeContactNameColor) {
        mChangeContactNameColor = changeContactNameColor;
    }

    public static int getContactNameColor() {
        return mContactNameColor;
    }

    public static void setContactNameColor(int contactNameColor) {
        mContactNameColor = contactNameColor;
    }

    public static boolean messageViewFixedWidthFont() {
        return mMessageViewFixedWidthFont;
    }

    public static void setMessageViewFixedWidthFont(boolean fixed) {
        mMessageViewFixedWidthFont = fixed;
    }

    public static boolean messageViewReturnToList() {
        return mMessageViewReturnToList;
    }

    public static void setMessageViewReturnToList(boolean messageViewReturnToList) {
        mMessageViewReturnToList = messageViewReturnToList;
    }

    public static boolean messageViewShowNext() {
        return mMessageViewShowNext;
    }

    public static void setMessageViewShowNext(boolean messageViewShowNext) {
        mMessageViewShowNext = messageViewShowNext;
    }

    public static Method getMethod(Class<?> classObject, String methodName) {
        try {
            return classObject.getMethod(methodName, boolean.class);
        } catch (NoSuchMethodException e) {
            Log.i(K9.LOG_TAG, "Can't get method " +
                  classObject.toString() + "." + methodName);
        } catch (Exception e) {
            Log.e(K9.LOG_TAG, "Error while using reflection to get method " +
                  classObject.toString() + "." + methodName, e);
        }
        return null;
    }

    public static FontSizes getFontSizes() {
        return fontSizes;
    }

    public static boolean measureAccounts() {
        return mMeasureAccounts;
    }

    public static void setMeasureAccounts(boolean measureAccounts) {
        mMeasureAccounts = measureAccounts;
    }

    public static boolean countSearchMessages() {
        return mCountSearchMessages;
    }

    public static void setCountSearchMessages(boolean countSearchMessages) {
        mCountSearchMessages = countSearchMessages;
    }

    public static boolean isHideSpecialAccounts() {
        return mHideSpecialAccounts;
    }

    public static void setHideSpecialAccounts(boolean hideSpecialAccounts) {
        mHideSpecialAccounts = hideSpecialAccounts;
    }

    public static boolean useGalleryBugWorkaround() {
        return useGalleryBugWorkaround;
    }

    public static void setUseGalleryBugWorkaround(boolean useGalleryBugWorkaround) {
        K9.useGalleryBugWorkaround = useGalleryBugWorkaround;
    }

    public static boolean isGalleryBuggy() {
        return galleryBuggy;
    }

    public static boolean confirmDelete() {
        return mConfirmDelete;
    }

    public static void setConfirmDelete(final boolean confirm) {
        mConfirmDelete = confirm;
    }

    public static boolean confirmDeleteStarred() {
        return mConfirmDeleteStarred;
    }

    public static void setConfirmDeleteStarred(final boolean confirm) {
        mConfirmDeleteStarred = confirm;
    }

    public static boolean confirmSpam() {
        return mConfirmSpam;
    }

    public static void setConfirmSpam(final boolean confirm) {
        mConfirmSpam = confirm;
    }

    public static NotificationHideSubject getNotificationHideSubject() {
        return sNotificationHideSubject;
    }

    public static void setNotificationHideSubject(final NotificationHideSubject mode) {
        sNotificationHideSubject = mode;
    }

    public static boolean batchButtonsMarkRead() {
        return mBatchButtonsMarkRead;
    }
    public static void setBatchButtonsMarkRead(final boolean state) {
        mBatchButtonsMarkRead = state;
    }

    public static boolean batchButtonsDelete() {
        return mBatchButtonsDelete;
    }
    public static void setBatchButtonsDelete(final boolean state) {
        mBatchButtonsDelete = state;
    }

    public static boolean batchButtonsArchive() {
        return mBatchButtonsArchive;
    }
    public static void setBatchButtonsArchive(final boolean state) {
        mBatchButtonsArchive = state;
    }

    public static boolean batchButtonsMove() {
        return mBatchButtonsMove;
    }
    public static void setBatchButtonsMove(final boolean state) {
        mBatchButtonsMove = state;
    }

    public static boolean batchButtonsFlag() {
        return mBatchButtonsFlag;
    }
    public static void setBatchButtonsFlag(final boolean state) {
        mBatchButtonsFlag = state;
    }

    public static boolean batchButtonsUnselect() {
        return mBatchButtonsUnselect;
    }
    public static void setBatchButtonsUnselect(final boolean state) {
        mBatchButtonsUnselect = state;
    }

    /**
     * Check if this system contains a buggy Gallery 3D package.
     *
     * We have to work around the fact that those Gallery versions won't show
     * any images or videos when the pick intent is used with a MIME type other
     * than image/* or video/*. See issue 1186.
     *
     * @return true, if a buggy Gallery 3D package was found. False, otherwise.
     */
    private boolean checkForBuggyGallery() {
        try {
            PackageInfo pi = getPackageManager().getPackageInfo("com.cooliris.media", 0);

            return (pi.versionCode == 30682);
        } catch (NameNotFoundException e) {
            return false;
        }
    }

    public static String getAttachmentDefaultPath() {
        return mAttachmentDefaultPath;
    }

    public static void setAttachmentDefaultPath(String attachmentDefaultPath) {
        K9.mAttachmentDefaultPath = attachmentDefaultPath;
    }

    public static synchronized SortType getSortType() {
        return mSortType;
    }

    public static synchronized void setSortType(SortType sortType) {
        mSortType = sortType;
    }

    public static synchronized boolean isSortAscending(SortType sortType) {
        if (mSortAscending.get(sortType) == null) {
            mSortAscending.put(sortType, sortType.isDefaultAscending());
        }
        return mSortAscending.get(sortType);
    }

    public static synchronized void setSortAscending(SortType sortType, boolean sortAscending) {
        mSortAscending.put(sortType, sortAscending);
    }
    
    /**
     * Generates a uuid that is to identify this application on this device.
     * The uuid is only generated once, and then persisted.
     * @return the device Id
     */
    public String getDeviceId() {
        if (TextUtils.isEmpty(mDeviceId)) {
            // Remove the dashes from the UUID, so that we have alphanumeric characters only.
            // This increases the likelyhood of compatability with external systems that may
            // use the ID.
            mDeviceId = UUID.randomUUID().toString().replace("-", "");

            // This particular setting is not editted through the settings view, but instead only
            // set in this method. We need to commit it now to ensure it is persisted correctly.
            final Preferences preferences = Preferences.getPreferences(this);
            Editor editor = preferences.getPreferences().edit();
            editor.putString("deviceId", mDeviceId);
            editor.commit();
        }
        return mDeviceId;
    }
}<|MERGE_RESOLUTION|>--- conflicted
+++ resolved
@@ -150,13 +150,6 @@
     private static boolean mConfirmDelete = false;
     private static boolean mConfirmDeleteStarred = false;
     private static boolean mConfirmSpam = false;
-<<<<<<< HEAD
-    private static boolean mConfirmMarkAllAsRead = true;
-    private static boolean mKeyguardPrivacy = false;
-    private static boolean mMessageListStars = true;
-    private static boolean mMessageListCheckboxes = false;
-    private static boolean mMessageListTouchable = false;
-=======
 
     private static NotificationHideSubject sNotificationHideSubject = NotificationHideSubject.NEVER;
 
@@ -169,7 +162,6 @@
         NEVER
     }
 
->>>>>>> 0c691999
     private static int mMessageListPreviewLines = 2;
     private static boolean mShowCorrespondentNames = true;
     private static boolean mMessageListSenderAboveSubject = false;
@@ -452,18 +444,12 @@
         editor.putBoolean("confirmDelete", mConfirmDelete);
         editor.putBoolean("confirmDeleteStarred", mConfirmDeleteStarred);
         editor.putBoolean("confirmSpam", mConfirmSpam);
-<<<<<<< HEAD
-        editor.putBoolean("confirmMarkAllAsRead", mConfirmMarkAllAsRead);
-        editor.putBoolean("keyguardPrivacy", mKeyguardPrivacy);
-        editor.putBoolean("compactLayouts", compactLayouts);
-=======
 
         editor.putString("sortTypeEnum", mSortType.name());
         editor.putBoolean("sortAscending", mSortAscending.get(mSortType));
 
         editor.putString("notificationHideSubject", sNotificationHideSubject.toString());
 
->>>>>>> 0c691999
         editor.putString("attachmentdefaultpath", mAttachmentDefaultPath);
         editor.putString("deviceId", mDeviceId);
         fontSizes.save(editor);
@@ -474,12 +460,6 @@
         maybeSetupStrictMode();
         super.onCreate();
         app = this;
-<<<<<<< HEAD
-        
-        mSortType = Account.DEFAULT_SORT_TYPE;
-        mSortAscending.put(Account.DEFAULT_SORT_TYPE, Account.DEFAULT_SORT_ASCENDING);
-=======
->>>>>>> 0c691999
 
         galleryBuggy = checkForBuggyGallery();
 
@@ -590,11 +570,6 @@
         mMessageListSenderAboveSubject = sprefs.getBoolean("messageListSenderAboveSubject", false);
         mMessageListPreviewLines = sprefs.getInt("messageListPreviewLines", 2);
         mMobileOptimizedLayout = sprefs.getBoolean("mobileOptimizedLayout", false);
-<<<<<<< HEAD
-        mZoomControlsEnabled = sprefs.getBoolean("zoomControlsEnabled", true);
-=======
-
->>>>>>> 0c691999
         mQuietTimeEnabled = sprefs.getBoolean("quietTimeEnabled", false);
         mQuietTimeStarts = sprefs.getString("quietTimeStarts", "21:00");
         mQuietTimeEnds = sprefs.getString("quietTimeEnds", "7:00");
@@ -617,11 +592,6 @@
         mConfirmDelete = sprefs.getBoolean("confirmDelete", false);
         mConfirmDeleteStarred = sprefs.getBoolean("confirmDeleteStarred", false);
         mConfirmSpam = sprefs.getBoolean("confirmSpam", false);
-<<<<<<< HEAD
-        mConfirmMarkAllAsRead = sprefs.getBoolean("confirmMarkAllAsRead", true);
-        mKeyguardPrivacy = sprefs.getBoolean("keyguardPrivacy", false);
-        compactLayouts = sprefs.getBoolean("compactLayouts", false);
-=======
 
         try {
             String value = sprefs.getString("sortTypeEnum", Account.DEFAULT_SORT_TYPE.name());
@@ -643,7 +613,6 @@
             sNotificationHideSubject = NotificationHideSubject.valueOf(notificationHideSubject);
         }
 
->>>>>>> 0c691999
         mAttachmentDefaultPath = sprefs.getString("attachmentdefaultpath",  Environment.getExternalStorageDirectory().toString());
         mDeviceId = sprefs.getString("deviceId", null);
         fontSizes.load(sprefs);
