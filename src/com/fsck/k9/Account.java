--- conflicted
+++ resolved
@@ -154,11 +154,7 @@
     private FolderMode mFolderPushMode;
     private FolderMode mFolderTargetMode;
     private int mAccountNumber;
-<<<<<<< HEAD
-    private boolean mSaveAllHeaders;
     private boolean mAutoUploadOnMove;
-=======
->>>>>>> 3060fd06
     private boolean mPushPollOnConnect;
     private boolean mNotifySync;
     private SortType mSortType;
@@ -246,11 +242,7 @@
         mLocalStorageProviderId = StorageManager.getInstance(K9.app).getDefaultProviderId();
         mAutomaticCheckIntervalMinutes = -1;
         mIdleRefreshMinutes = 24;
-<<<<<<< HEAD
-        mSaveAllHeaders = true;
         mAutoUploadOnMove = true;
-=======
->>>>>>> 3060fd06
         mPushPollOnConnect = true;
         mDisplayCount = K9.DEFAULT_VISIBLE_LIMIT;
         mAccountNumber = -1;
@@ -330,11 +322,7 @@
         mAlwaysBcc = prefs.getString(mUuid + ".alwaysBcc", mAlwaysBcc);
         mAutomaticCheckIntervalMinutes = prefs.getInt(mUuid + ".automaticCheckIntervalMinutes", -1);
         mIdleRefreshMinutes = prefs.getInt(mUuid + ".idleRefreshMinutes", 24);
-<<<<<<< HEAD
-        mSaveAllHeaders = prefs.getBoolean(mUuid + ".saveAllHeaders", true);
         mAutoUploadOnMove = prefs.getBoolean(mUuid + ".autoUploadOnMove", true);
-=======
->>>>>>> 3060fd06
         mPushPollOnConnect = prefs.getBoolean(mUuid + ".pushPollOnConnect", true);
         mDisplayCount = prefs.getInt(mUuid + ".displayCount", K9.DEFAULT_VISIBLE_LIMIT);
         if (mDisplayCount < 0) {
@@ -492,11 +480,7 @@
         editor.remove(mUuid + ".alwaysBcc");
         editor.remove(mUuid + ".automaticCheckIntervalMinutes");
         editor.remove(mUuid + ".pushPollOnConnect");
-<<<<<<< HEAD
-        editor.remove(mUuid + ".saveAllHeaders");
         editor.remove(mUuid + ".autoUploadOnMove");
-=======
->>>>>>> 3060fd06
         editor.remove(mUuid + ".idleRefreshMinutes");
         editor.remove(mUuid + ".lastAutomaticCheckTime");
         editor.remove(mUuid + ".latestOldMessageSeenTime");
@@ -656,11 +640,7 @@
         editor.putString(mUuid + ".alwaysBcc", mAlwaysBcc);
         editor.putInt(mUuid + ".automaticCheckIntervalMinutes", mAutomaticCheckIntervalMinutes);
         editor.putInt(mUuid + ".idleRefreshMinutes", mIdleRefreshMinutes);
-<<<<<<< HEAD
-        editor.putBoolean(mUuid + ".saveAllHeaders", mSaveAllHeaders);
         editor.putBoolean(mUuid + ".autoUploadOnMove", mAutoUploadOnMove);
-=======
->>>>>>> 3060fd06
         editor.putBoolean(mUuid + ".pushPollOnConnect", mPushPollOnConnect);
         editor.putInt(mUuid + ".displayCount", mDisplayCount);
         editor.putLong(mUuid + ".lastAutomaticCheckTime", mLastAutomaticCheckTime);
@@ -1461,15 +1441,6 @@
         mPushPollOnConnect = pushPollOnConnect;
     }
 
-<<<<<<< HEAD
-    public synchronized boolean saveAllHeaders() {
-        return mSaveAllHeaders;
-    }
-
-    public synchronized void setSaveAllHeaders(boolean saveAllHeaders) {
-        mSaveAllHeaders = saveAllHeaders;
-    }
-
     public synchronized boolean isAutoUploadOnMove() {
         return mAutoUploadOnMove;
     }
@@ -1478,8 +1449,6 @@
         mAutoUploadOnMove = autoUploadOnMove;
     }
 
-=======
->>>>>>> 3060fd06
     /**
      * Are we storing out localStore on the SD-card instead of the local device
      * memory?<br/>
