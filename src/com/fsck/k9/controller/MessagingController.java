--- conflicted
+++ resolved
@@ -2122,10 +2122,30 @@
             closeFolder(localFolder);
         }
     }
-    private void queueMoveOrCopy(Account account, String srcFolder, String destFolder, boolean isCopy, String uids[]) {
+
+// was:
+    private void queueMoveOrCopyOld(Account account, String srcFolder, String destFolder, boolean isCopy, String uids[]) {
         if (account.getErrorFolderName().equals(srcFolder)) {
             return;
         }
+        PendingCommand command = new PendingCommand();
+        command.command = PENDING_COMMAND_MOVE_OR_COPY_BULK;
+
+        int length = 3 + uids.length;
+        command.arguments = new String[length];
+        command.arguments[0] = srcFolder;
+        command.arguments[1] = destFolder;
+        command.arguments[2] = Boolean.toString(isCopy);
+        System.arraycopy(uids, 0, command.arguments, 3, uids.length);
+        queuePendingCommand(account, command);
+    }
+
+// ASH probably don't need this
+    private void queueMoveOrCopyAsh(Account account, String srcFolder, String destFolder, boolean isCopy, String uids[]) {
+        if (account.getErrorFolderName().equals(srcFolder)) {
+            return;
+        }
+
         final ArrayList<String> remoteUids = new ArrayList<String>();
         for (String uid : uids) {
             // ignore unsynced messages
@@ -2136,25 +2156,34 @@
         if (remoteUids.size() == 0) {
             return;
         }
+
         PendingCommand command = new PendingCommand();
         command.command = PENDING_COMMAND_MOVE_OR_COPY_BULK_NEW;
 
-<<<<<<< HEAD
         int length = 3 + remoteUids.size();
-=======
-        int length = 4 + uids.length;
->>>>>>> cd8224fa
         command.arguments = new String[length];
         command.arguments[0] = srcFolder;
         command.arguments[1] = destFolder;
         command.arguments[2] = Boolean.toString(isCopy);
-<<<<<<< HEAD
         System.arraycopy(remoteUids.toArray(EMPTY_STRING_ARRAY), 0, command.arguments, 3,
                 remoteUids.size());
-=======
+        queuePendingCommand(account, command);
+    }
+
+    private void queueMoveOrCopy(Account account, String srcFolder, String destFolder, boolean isCopy, String uids[]) {
+        if (account.getErrorFolderName().equals(srcFolder)) {
+            return;
+        }
+        PendingCommand command = new PendingCommand();
+        command.command = PENDING_COMMAND_MOVE_OR_COPY_BULK_NEW;
+
+        int length = 4 + uids.length;
+        command.arguments = new String[length];
+        command.arguments[0] = srcFolder;
+        command.arguments[1] = destFolder;
+        command.arguments[2] = Boolean.toString(isCopy);
         command.arguments[3] = Boolean.toString(false);
         System.arraycopy(uids, 0, command.arguments, 4, uids.length);
->>>>>>> cd8224fa
         queuePendingCommand(account, command);
     }
 
@@ -3531,12 +3560,8 @@
     private void moveOrCopyMessageSynchronous(final Account account, final String srcFolder, final Message[] inMessages,
             final String destFolder, final boolean isCopy, MessagingListener listener) {
         try {
-<<<<<<< HEAD
+            Map<String, String> uidMap = new HashMap<String, String>();
             LocalStore localStore = account.getLocalStore();
-=======
-            Map<String, String> uidMap = new HashMap<String, String>();
-            Store localStore = account.getLocalStore();
->>>>>>> cd8224fa
             Store remoteStore = account.getRemoteStore();
             LocalFolder localSrcFolder = localStore.getFolder(srcFolder);
             LocalFolder localDestFolder = localStore.getFolder(destFolder);
@@ -3623,13 +3648,12 @@
                                 destFolder + ", isCopy = " + isCopy);
                     }
 
-<<<<<<< HEAD
                     if (isCopy) {
                         FetchProfile fp = new FetchProfile();
                         fp.add(FetchProfile.Item.ENVELOPE);
                         fp.add(FetchProfile.Item.BODY);
                         localSrcFolder.fetch(messages, fp, null);
-                        localSrcFolder.copyMessages(messages, localDestFolder);
+                        uidMap = localSrcFolder.copyMessages(messages, localDestFolder);
 
                         if (unreadCountAffected) {
                             // If this copy operation changes the unread count in the destination
@@ -3660,14 +3684,6 @@
                             }
                         }
                     }
-=======
-                if (isCopy) {
-                    FetchProfile fp = new FetchProfile();
-                    fp.add(FetchProfile.Item.ENVELOPE);
-                    fp.add(FetchProfile.Item.BODY);
-                    localSrcFolder.fetch(messages, fp, null);
-                    uidMap = localSrcFolder.copyMessages(messages, localDestFolder);
->>>>>>> cd8224fa
 
                     if (!localDestFolder.isLocalOnly() &&
                             (isCopy ? remoteStore.isCopyCapable() : remoteStore.isMoveCapable())) {
@@ -3692,7 +3708,6 @@
                                 Log.d(K9.LOG_TAG, "Delete policy " + account.getDeletePolicy() + " prevents delete from server");
                         }
                     }
-<<<<<<< HEAD
                 }
             }
 
@@ -3712,11 +3727,7 @@
                 }
 
                 if (!isCopy) {
-                    localSrcFolder.moveMessages(localMessages, localDestFolder);
-=======
-                } else {
-                    uidMap = localSrcFolder.moveMessages(messages, localDestFolder);
->>>>>>> cd8224fa
+                    uidMap = localSrcFolder.moveMessages(localMessages, localDestFolder);
                     for (Map.Entry<String, Message> entry : origUidMap.entrySet()) {
                         String origUid = entry.getKey();
                         Message message = entry.getValue();
@@ -3738,7 +3749,6 @@
                     }
                 }
 
-<<<<<<< HEAD
                 FetchProfile fp = new FetchProfile();
                 fp.add(FetchProfile.Item.ENVELOPE);
                 fp.add(FetchProfile.Item.BODY);
@@ -3762,9 +3772,7 @@
                         l.folderStatusChanged(account, destFolder, unreadMessageCount);
                     }
                 }
-=======
-                queueMoveOrCopy(account, srcFolder, destFolder, isCopy, origUidMap.keySet().toArray(EMPTY_STRING_ARRAY), uidMap);
->>>>>>> cd8224fa
+                //ASH queueMoveOrCopy(account, srcFolder, destFolder, isCopy, origUidMap.keySet().toArray(EMPTY_STRING_ARRAY), uidMap);
             }
 
             processPendingCommands(account);
@@ -3886,7 +3894,6 @@
                     if (K9.DEBUG)
                         Log.d(K9.LOG_TAG, "Deleting messages in normal folder, moving");
 
-<<<<<<< HEAD
                     // download messages first if trash folder is local-only,
                     // otherwise it's not undoable.
                     if (account.getDeletePolicy() == Account.DELETE_POLICY_ON_DELETE &&
@@ -3920,11 +3927,7 @@
                             return;
                         }
                     }
-                    localFolder.moveMessages(messages, localTrashFolder);
-=======
                     uidMap = localFolder.moveMessages(messages, localTrashFolder);
->>>>>>> cd8224fa
-
                 }
             }
 
@@ -3965,12 +3968,7 @@
                     queueSetFlag(account, folder, Boolean.toString(true), Flag.SEEN.toString(), uids);
                     processPendingCommands(account);
                 } else {
-<<<<<<< HEAD
-                    if (K9.DEBUG)
-                        Log.d(K9.LOG_TAG, "Delete policy " + account.getDeletePolicy() + " prevents delete from server");
-=======
                     queueMoveOrCopy(account, folder, account.getTrashFolderName(), false, uids, uidMap);
->>>>>>> cd8224fa
                 }
             }
             for (String uid : uids) {
