
package com.fsck.k9.mail.transport;

import android.util.Log;
import com.fsck.k9.Account;
import com.fsck.k9.K9;
import com.fsck.k9.mail.*;
import com.fsck.k9.mail.Message.RecipientType;
import com.fsck.k9.mail.filter.Base64;
import com.fsck.k9.mail.filter.EOLConvertingOutputStream;
import com.fsck.k9.mail.filter.LineWrapOutputStream;
import com.fsck.k9.mail.filter.PeekableInputStream;
import com.fsck.k9.mail.filter.SmtpDataStuffing;
import com.fsck.k9.mail.internet.MimeUtility;
import com.fsck.k9.mail.store.TrustManagerFactory;
import com.fsck.k9.mail.store.LocalStore.LocalMessage;

import javax.net.ssl.SSLContext;
import javax.net.ssl.SSLException;
import javax.net.ssl.TrustManager;
import java.io.BufferedInputStream;
import java.io.BufferedOutputStream;
import java.io.IOException;
import java.io.OutputStream;
import java.io.UnsupportedEncodingException;
import java.net.*;
import java.security.GeneralSecurityException;
import java.security.SecureRandom;

import java.util.*;

public class SmtpTransport extends Transport {
    public static final String TRANSPORT_TYPE = "SMTP";

    public static final int CONNECTION_SECURITY_NONE = 0;
    public static final int CONNECTION_SECURITY_TLS_OPTIONAL = 1;
    public static final int CONNECTION_SECURITY_TLS_REQUIRED = 2;
    public static final int CONNECTION_SECURITY_SSL_REQUIRED = 3;
    public static final int CONNECTION_SECURITY_SSL_OPTIONAL = 4;

<<<<<<< HEAD
=======
    public static final String AUTH_PLAIN = "PLAIN";

    public static final String AUTH_CRAM_MD5 = "CRAM_MD5";

    public static final String AUTH_LOGIN = "LOGIN";

    public static final String AUTH_AUTOMATIC = "AUTOMATIC";

    String mHost;

    int mPort;

    String mUsername;

    String mPassword;

    String mAuthType;

    int mConnectionSecurity;

    boolean mSecure;

    Socket mSocket;

    PeekableInputStream mIn;

    OutputStream mOut;
    private boolean m8bitEncodingAllowed;
>>>>>>> 2058fc37

    private int mLargestAcceptableMessage;

    /**
     * Decodes a SmtpTransport URI.
     *
     * <p>Possible forms:</p>
     * <pre>
     * smtp://user:password@server:port CONNECTION_SECURITY_NONE
     * smtp+tls://user:password@server:port CONNECTION_SECURITY_TLS_OPTIONAL
     * smtp+tls+://user:password@server:port CONNECTION_SECURITY_TLS_REQUIRED
     * smtp+ssl+://user:password@server:port CONNECTION_SECURITY_SSL_REQUIRED
     * smtp+ssl://user:password@server:port CONNECTION_SECURITY_SSL_OPTIONAL
     * </pre>
     */
    public static ServerSettings decodeUri(String uri) {
        String host;
        int port;
        ConnectionSecurity connectionSecurity;
        String authenticationType = null;
        String username = null;
        String password = null;

        URI smtpUri;
        try {
            smtpUri = new URI(uri);
        } catch (URISyntaxException use) {
            throw new IllegalArgumentException("Invalid SmtpTransport URI", use);
        }

        String scheme = smtpUri.getScheme();
        if (scheme.equals("smtp")) {
            connectionSecurity = ConnectionSecurity.NONE;
            port = 25;
        } else if (scheme.equals("smtp+tls")) {
            connectionSecurity = ConnectionSecurity.STARTTLS_OPTIONAL;
            port = 25;
        } else if (scheme.equals("smtp+tls+")) {
            connectionSecurity = ConnectionSecurity.STARTTLS_REQUIRED;
            port = 25;
        } else if (scheme.equals("smtp+ssl+")) {
            connectionSecurity = ConnectionSecurity.SSL_TLS_REQUIRED;
            port = 465;
        } else if (scheme.equals("smtp+ssl")) {
            connectionSecurity = ConnectionSecurity.SSL_TLS_OPTIONAL;
            port = 465;
        } else {
            throw new IllegalArgumentException("Unsupported protocol (" + scheme + ")");
        }

        host = smtpUri.getHost();

        if (smtpUri.getPort() != -1) {
            port = smtpUri.getPort();
        }

        if (smtpUri.getUserInfo() != null) {
            try {
                String[] userInfoParts = smtpUri.getUserInfo().split(":");
                username = URLDecoder.decode(userInfoParts[0], "UTF-8");
                if (userInfoParts.length > 1) {
                    password = URLDecoder.decode(userInfoParts[1], "UTF-8");
                }
                if (userInfoParts.length > 2) {
                    authenticationType = userInfoParts[2];
                }
            } catch (UnsupportedEncodingException enc) {
                // This shouldn't happen since the encoding is hardcoded to UTF-8
                throw new IllegalArgumentException("Couldn't urldecode username or password.", enc);
            }
        }

        return new ServerSettings(TRANSPORT_TYPE, host, port, connectionSecurity,
                authenticationType, username, password);
    }

    /**
     * Creates a SmtpTransport URI with the supplied settings.
     *
     * @param server
     *         The {@link ServerSettings} object that holds the server settings.
     *
     * @return A SmtpTransport URI that holds the same information as the {@code server} parameter.
     *
     * @see Account#getTransportUri()
     * @see SmtpTransport#decodeUri(String)
     */
    public static String createUri(ServerSettings server) {
        String userEnc;
        String passwordEnc;
        try {
            userEnc = (server.username != null) ?
                    URLEncoder.encode(server.username, "UTF-8") : "";
            passwordEnc = (server.password != null) ?
                    URLEncoder.encode(server.password, "UTF-8") : "";
        }
        catch (UnsupportedEncodingException e) {
            throw new IllegalArgumentException("Could not encode username or password", e);
        }

        String scheme;
        switch (server.connectionSecurity) {
            case SSL_TLS_OPTIONAL:
                scheme = "smtp+ssl";
                break;
            case SSL_TLS_REQUIRED:
                scheme = "smtp+ssl+";
                break;
            case STARTTLS_OPTIONAL:
                scheme = "smtp+tls";
                break;
            case STARTTLS_REQUIRED:
                scheme = "smtp+tls+";
                break;
            default:
            case NONE:
                scheme = "smtp";
                break;
        }

        String authType = server.authenticationType;
        if (!"CRAM_MD5".equals(authType) && !"PLAIN".equals(authType)) {
            throw new IllegalArgumentException("Invalid authentication type: " + authType);
        }

        String userInfo = userEnc + ":" + passwordEnc + ":" + authType;
        try {
            return new URI(scheme, userInfo, server.host, server.port, null, null,
                    null).toString();
        } catch (URISyntaxException e) {
            throw new IllegalArgumentException("Can't create SmtpTransport URI", e);
        }
    }


    String mHost;
    int mPort;
    String mUsername;
    String mPassword;
    String mAuthType;
    int mConnectionSecurity;
    boolean mSecure;
    Socket mSocket;
    PeekableInputStream mIn;
    OutputStream mOut;
    private boolean m8bitEncodingAllowed;


    public SmtpTransport(String uri) throws MessagingException {
        ServerSettings settings;
        try {
            settings = decodeUri(uri);
        } catch (IllegalArgumentException e) {
            throw new MessagingException("Error while decoding transport URI", e);
        }

        mHost = settings.host;
        mPort = settings.port;

        switch (settings.connectionSecurity) {
        case NONE:
            mConnectionSecurity = CONNECTION_SECURITY_NONE;
            break;
        case STARTTLS_OPTIONAL:
            mConnectionSecurity = CONNECTION_SECURITY_TLS_OPTIONAL;
            break;
        case STARTTLS_REQUIRED:
            mConnectionSecurity = CONNECTION_SECURITY_TLS_REQUIRED;
            break;
        case SSL_TLS_OPTIONAL:
            mConnectionSecurity = CONNECTION_SECURITY_SSL_OPTIONAL;
            break;
        case SSL_TLS_REQUIRED:
            mConnectionSecurity = CONNECTION_SECURITY_SSL_REQUIRED;
            break;
        }

        mAuthType = settings.authenticationType;
        mUsername = settings.username;
        mPassword = settings.password;
    }

    @Override
    public void open() throws MessagingException {
        try {
            InetAddress[] addresses = InetAddress.getAllByName(mHost);
            for (int i = 0; i < addresses.length; i++) {
                try {
                    SocketAddress socketAddress = new InetSocketAddress(addresses[i], mPort);
                    if (mConnectionSecurity == CONNECTION_SECURITY_SSL_REQUIRED ||
                            mConnectionSecurity == CONNECTION_SECURITY_SSL_OPTIONAL) {
                        SSLContext sslContext = SSLContext.getInstance("TLS");
                        boolean secure = mConnectionSecurity == CONNECTION_SECURITY_SSL_REQUIRED;
                        sslContext.init(null, new TrustManager[] {
                                            TrustManagerFactory.get(mHost, secure)
                                        }, new SecureRandom());
                        mSocket = sslContext.getSocketFactory().createSocket();
                        mSocket.connect(socketAddress, SOCKET_CONNECT_TIMEOUT);
                        mSecure = true;
                    } else {
                        mSocket = new Socket();
                        mSocket.connect(socketAddress, SOCKET_CONNECT_TIMEOUT);
                    }
                } catch (ConnectException e) {
                    if (i < (addresses.length - 1)) {
                        // there are still other addresses for that host to try
                        continue;
                    }
                    throw new MessagingException("Cannot connect to host", e);
                }
                break; // connection success
            }

            // RFC 1047
            mSocket.setSoTimeout(SOCKET_READ_TIMEOUT);

            mIn = new PeekableInputStream(new BufferedInputStream(mSocket.getInputStream(), 1024));
            mOut = mSocket.getOutputStream();

            // Eat the banner
            executeSimpleCommand(null);

            InetAddress localAddress = mSocket.getLocalAddress();
            String localHost = localAddress.getCanonicalHostName();
            String ipAddr = localAddress.getHostAddress();

            if (localHost.equals("") || localHost.equals(ipAddr) || localHost.contains("_")) {
                // We don't have a FQDN or the hostname contains invalid
                // characters (see issue 2143), so use IP address.
                if (!ipAddr.equals("")) {
                    if (localAddress instanceof Inet6Address) {
                        localHost = "[IPV6:" + ipAddr + "]";
                    } else {
                        localHost = "[" + ipAddr + "]";
                    }
                } else {
                    // If the IP address is no good, set a sane default (see issue 2750).
                    localHost = "android";
                }
            }

            List<String> results = executeSimpleCommand("EHLO " + localHost);

            m8bitEncodingAllowed = results.contains("8BITMIME");



            /*
             * TODO may need to add code to fall back to HELO I switched it from
             * using HELO on non STARTTLS connections because of AOL's mail
             * server. It won't let you use AUTH without EHLO.
             * We should really be paying more attention to the capabilities
             * and only attempting auth if it's available, and warning the user
             * if not.
             */
            if (mConnectionSecurity == CONNECTION_SECURITY_TLS_OPTIONAL
                    || mConnectionSecurity == CONNECTION_SECURITY_TLS_REQUIRED) {
                if (results.contains("STARTTLS")) {
                    executeSimpleCommand("STARTTLS");

                    SSLContext sslContext = SSLContext.getInstance("TLS");
                    boolean secure = mConnectionSecurity == CONNECTION_SECURITY_TLS_REQUIRED;
                    sslContext.init(null, new TrustManager[] {
                                        TrustManagerFactory.get(mHost, secure)
                                    }, new SecureRandom());
                    mSocket = sslContext.getSocketFactory().createSocket(mSocket, mHost, mPort,
                              true);
                    mIn = new PeekableInputStream(new BufferedInputStream(mSocket.getInputStream(),
                                                  1024));
                    mOut = mSocket.getOutputStream();
                    mSecure = true;
                    /*
                     * Now resend the EHLO. Required by RFC2487 Sec. 5.2, and more specifically,
                     * Exim.
                     */
                    results = executeSimpleCommand("EHLO " + localHost);
                } else if (mConnectionSecurity == CONNECTION_SECURITY_TLS_REQUIRED) {
                    throw new MessagingException("TLS not supported but required");
                }
            }

            boolean useAuthLogin = AUTH_LOGIN.equals(mAuthType);
            boolean useAuthPlain = AUTH_PLAIN.equals(mAuthType);
            boolean useAuthCramMD5 = AUTH_CRAM_MD5.equals(mAuthType);

            // Automatically choose best authentication method if none was explicitly selected
            boolean useAutomaticAuth = !(useAuthLogin || useAuthPlain || useAuthCramMD5);

            boolean authLoginSupported = false;
            boolean authPlainSupported = false;
            boolean authCramMD5Supported = false;
            for (String result : results) {
                if (result.matches(".*AUTH.*LOGIN.*$")) {
                    authLoginSupported = true;
                }
                if (result.matches(".*AUTH.*PLAIN.*$")) {
                    authPlainSupported = true;
                }
                if (result.matches(".*AUTH.*CRAM-MD5.*$")) {
                    authCramMD5Supported = true;
                }
                if (result.matches(".*SIZE \\d*$")) {
                    try {
                        mLargestAcceptableMessage = Integer.parseInt(result.substring(result.lastIndexOf(' ') + 1));
                    } catch (Exception e) {
                        if (K9.DEBUG && K9.DEBUG_PROTOCOL_SMTP) {
                            Log.d(K9.LOG_TAG, "Tried to parse " + result + " and get an int out of the last word: " + e);
                        }
                    }
                }
            }

            if (mUsername != null && mUsername.length() > 0 &&
                    mPassword != null && mPassword.length() > 0) {
                if (useAuthCramMD5 || (useAutomaticAuth && authCramMD5Supported)) {
                    if (!authCramMD5Supported && K9.DEBUG && K9.DEBUG_PROTOCOL_SMTP) {
                        Log.d(K9.LOG_TAG, "Using CRAM_MD5 as authentication method although the " +
                              "server didn't advertise support for it in EHLO response.");
                    }
                    saslAuthCramMD5(mUsername, mPassword);
                } else if (useAuthPlain || (useAutomaticAuth && authPlainSupported)) {
                    if (!authPlainSupported && K9.DEBUG && K9.DEBUG_PROTOCOL_SMTP) {
                        Log.d(K9.LOG_TAG, "Using PLAIN as authentication method although the " +
                              "server didn't advertise support for it in EHLO response.");
                    }
                    try {
                        saslAuthPlain(mUsername, mPassword);
                    } catch (MessagingException ex) {
                        // PLAIN is a special case.  Historically, PLAIN has represented both PLAIN and LOGIN; only the
                        // protocol being advertised by the server would be used, with PLAIN taking precedence.  Instead
                        // of using only the requested protocol, we'll try PLAIN and then try LOGIN.
                        if (useAuthPlain && authLoginSupported) {
                            if (K9.DEBUG && K9.DEBUG_PROTOCOL_SMTP) {
                                Log.d(K9.LOG_TAG, "Using legacy PLAIN authentication behavior and trying LOGIN.");
                            }
                            saslAuthLogin(mUsername, mPassword);
                        } else {
                            // If it was auto detected and failed, continue throwing the exception back up.
                            throw ex;
                        }
                    }
                } else if (useAuthLogin || (useAutomaticAuth && authLoginSupported)) {
                    if (!authPlainSupported && K9.DEBUG && K9.DEBUG_PROTOCOL_SMTP) {
                        Log.d(K9.LOG_TAG, "Using LOGIN as authentication method although the " +
                              "server didn't advertise support for it in EHLO response.");
                    }
                    saslAuthLogin(mUsername, mPassword);
                } else {
                    throw new MessagingException("No valid authentication mechanism found.");
                }
            }
        } catch (SSLException e) {
            throw new CertificateValidationException(e.getMessage(), e);
        } catch (GeneralSecurityException gse) {
            throw new MessagingException(
                "Unable to open connection to SMTP server due to security error.", gse);
        } catch (IOException ioe) {
            throw new MessagingException("Unable to open connection to SMTP server.", ioe);
        }
    }

    @Override
    public void sendMessage(Message message) throws MessagingException {
        ArrayList<Address> addresses = new ArrayList<Address>();
        {
            addresses.addAll(Arrays.asList(message.getRecipients(RecipientType.TO)));
            addresses.addAll(Arrays.asList(message.getRecipients(RecipientType.CC)));
            addresses.addAll(Arrays.asList(message.getRecipients(RecipientType.BCC)));
        }
        message.setRecipients(RecipientType.BCC, null);

        HashMap<String, ArrayList<String>> charsetAddressesMap =
            new HashMap<String, ArrayList<String>>();
        for (Address address : addresses) {
            String addressString = address.getAddress();
            String charset = MimeUtility.getCharsetFromAddress(addressString);
            ArrayList<String> addressesOfCharset = charsetAddressesMap.get(charset);
            if (addressesOfCharset == null) {
                addressesOfCharset = new ArrayList<String>();
                charsetAddressesMap.put(charset, addressesOfCharset);
            }
            addressesOfCharset.add(addressString);
        }

        for (Map.Entry<String, ArrayList<String>> charsetAddressesMapEntry :
                charsetAddressesMap.entrySet()) {
            String charset = charsetAddressesMapEntry.getKey();
            ArrayList<String> addressesOfCharset = charsetAddressesMapEntry.getValue();
            message.setCharset(charset);
            sendMessageTo(addressesOfCharset, message);
        }
    }

    private void sendMessageTo(ArrayList<String> addresses, Message message)
    throws MessagingException {
        boolean possibleSend = false;

        close();
        open();

        message.setEncoding(m8bitEncodingAllowed ? "8bit" : null);
        // If the message has attachments and our server has told us about a limit on
        // the size of messages, count the message's size before sending it
        if (mLargestAcceptableMessage > 0 && ((LocalMessage)message).hasAttachments()) {
            if (message.calculateSize() > mLargestAcceptableMessage) {
                MessagingException me = new MessagingException("Message too large for server");
                me.setPermanentFailure(possibleSend);
                throw me;
            }
        }

        Address[] from = message.getFrom();
        try {
            //TODO: Add BODY=8BITMIME parameter if appropriate?
            executeSimpleCommand("MAIL FROM:" + "<" + from[0].getAddress() + ">");
            for (String address : addresses) {
                executeSimpleCommand("RCPT TO:" + "<" + address + ">");
            }
            executeSimpleCommand("DATA");

            EOLConvertingOutputStream msgOut = new EOLConvertingOutputStream(
                new SmtpDataStuffing(
                    new LineWrapOutputStream(
                        new BufferedOutputStream(mOut, 1024),
                        1000)));

            message.writeTo(msgOut);

            // We use BufferedOutputStream. So make sure to call flush() !
            msgOut.flush();

            possibleSend = true; // After the "\r\n." is attempted, we may have sent the message
            executeSimpleCommand("\r\n.");
        } catch (Exception e) {
            MessagingException me = new MessagingException("Unable to send message", e);

            // "5xx text" -responses are permanent failures
            String msg = e.getMessage();
            if (msg != null && msg.startsWith("5")) {
                Log.w(K9.LOG_TAG, "handling 5xx SMTP error code as a permanent failure");
                possibleSend = false;
            }

            me.setPermanentFailure(possibleSend);
            throw me;
        } finally {
            close();
        }



    }

    @Override
    public void close() {
        try {
            executeSimpleCommand("QUIT");
        } catch (Exception e) {

        }
        try {
            mIn.close();
        } catch (Exception e) {

        }
        try {
            mOut.close();
        } catch (Exception e) {

        }
        try {
            mSocket.close();
        } catch (Exception e) {

        }
        mIn = null;
        mOut = null;
        mSocket = null;
    }

    private String readLine() throws IOException {
        StringBuilder sb = new StringBuilder();
        int d;
        while ((d = mIn.read()) != -1) {
            if (((char)d) == '\r') {
                continue;
            } else if (((char)d) == '\n') {
                break;
            } else {
                sb.append((char)d);
            }
        }
        String ret = sb.toString();
        if (K9.DEBUG && K9.DEBUG_PROTOCOL_SMTP)
            Log.d(K9.LOG_TAG, "SMTP <<< " + ret);

        return ret;
    }

    private void writeLine(String s, boolean sensitive) throws IOException {
        if (K9.DEBUG && K9.DEBUG_PROTOCOL_SMTP) {
            final String commandToLog;
            if (sensitive && !K9.DEBUG_SENSITIVE) {
                commandToLog = "SMTP >>> *sensitive*";
            } else {
                commandToLog = "SMTP >>> " + s;
            }
            Log.d(K9.LOG_TAG, commandToLog);
        }

        byte[] data = s.concat("\r\n").getBytes();

        /*
         * Important: Send command + CRLF using just one write() call. Using
         * multiple calls will likely result in multiple TCP packets and some
         * SMTP servers misbehave if CR and LF arrive in separate pakets.
         * See issue 799.
         */
        mOut.write(data);
        mOut.flush();
    }

    private void checkLine(String line) throws MessagingException {
        if (line.length() < 1) {
            throw new MessagingException("SMTP response is 0 length");
        }
        char c = line.charAt(0);
        if ((c == '4') || (c == '5')) {
            throw new MessagingException(line);
        }
    }

    private List<String> executeSimpleCommand(String command) throws IOException, MessagingException {
        return executeSimpleCommand(command, false);
    }

    private List<String> executeSimpleCommand(String command, boolean sensitive)
    throws IOException, MessagingException {
        List<String> results = new ArrayList<String>();
        if (command != null) {
            writeLine(command, sensitive);
        }

        /*
         * Read lines as long as the length is 4 or larger, e.g. "220-banner text here".
         * Shorter lines are either errors of contain only a reply code. Those cases will
         * be handled by checkLine() below.
         */
        String line = readLine();
        while (line.length() >= 4) {
            if (line.length() > 4) {
                // Everything after the first four characters goes into the results array.
                results.add(line.substring(4));
            }

            if (line.charAt(3) != '-') {
                // If the fourth character isn't "-" this is the last line of the response.
                break;
            }
            line = readLine();
        }

        // Check if the reply code indicates an error.
        checkLine(line);

        return results;
    }


//    C: AUTH LOGIN
//    S: 334 VXNlcm5hbWU6
//    C: d2VsZG9u
//    S: 334 UGFzc3dvcmQ6
//    C: dzNsZDBu
//    S: 235 2.0.0 OK Authenticated
//
//    Lines 2-5 of the conversation contain base64-encoded information. The same conversation, with base64 strings decoded, reads:
//
//
//    C: AUTH LOGIN
//    S: 334 Username:
//    C: weldon
//    S: 334 Password:
//    C: w3ld0n
//    S: 235 2.0.0 OK Authenticated

    private void saslAuthLogin(String username, String password) throws MessagingException,
        AuthenticationFailedException, IOException {
        try {
            executeSimpleCommand("AUTH LOGIN");
            executeSimpleCommand(new String(Base64.encodeBase64(username.getBytes())), true);
            executeSimpleCommand(new String(Base64.encodeBase64(password.getBytes())), true);
        } catch (MessagingException me) {
            if (me.getMessage().length() > 1 && me.getMessage().charAt(1) == '3') {
                throw new AuthenticationFailedException("AUTH LOGIN failed (" + me.getMessage()
                                                        + ")");
            }
            throw me;
        }
    }

    private void saslAuthPlain(String username, String password) throws MessagingException,
        AuthenticationFailedException, IOException {
        byte[] data = ("\000" + username + "\000" + password).getBytes();
        data = new Base64().encode(data);
        try {
            executeSimpleCommand("AUTH PLAIN " + new String(data), true);
        } catch (MessagingException me) {
            if (me.getMessage().length() > 1 && me.getMessage().charAt(1) == '3') {
                throw new AuthenticationFailedException("AUTH PLAIN failed (" + me.getMessage()
                                                        + ")");
            }
            throw me;
        }
    }

    private void saslAuthCramMD5(String username, String password) throws MessagingException,
        AuthenticationFailedException, IOException {

        List<String> respList = executeSimpleCommand("AUTH CRAM-MD5");
        if (respList.size() != 1) {
            throw new AuthenticationFailedException("Unable to negotiate CRAM-MD5");
        }

        String b64Nonce = respList.get(0);
        String b64CRAMString = Authentication.computeCramMd5(mUsername, mPassword, b64Nonce);

        try {
            executeSimpleCommand(b64CRAMString, true);
        } catch (MessagingException me) {
            throw new AuthenticationFailedException("Unable to negotiate MD5 CRAM");
        }
    }
}<|MERGE_RESOLUTION|>--- conflicted
+++ resolved
@@ -38,8 +38,6 @@
     public static final int CONNECTION_SECURITY_SSL_REQUIRED = 3;
     public static final int CONNECTION_SECURITY_SSL_OPTIONAL = 4;
 
-<<<<<<< HEAD
-=======
     public static final String AUTH_PLAIN = "PLAIN";
 
     public static final String AUTH_CRAM_MD5 = "CRAM_MD5";
@@ -48,29 +46,6 @@
 
     public static final String AUTH_AUTOMATIC = "AUTOMATIC";
 
-    String mHost;
-
-    int mPort;
-
-    String mUsername;
-
-    String mPassword;
-
-    String mAuthType;
-
-    int mConnectionSecurity;
-
-    boolean mSecure;
-
-    Socket mSocket;
-
-    PeekableInputStream mIn;
-
-    OutputStream mOut;
-    private boolean m8bitEncodingAllowed;
->>>>>>> 2058fc37
-
-    private int mLargestAcceptableMessage;
 
     /**
      * Decodes a SmtpTransport URI.
@@ -215,7 +190,7 @@
     PeekableInputStream mIn;
     OutputStream mOut;
     private boolean m8bitEncodingAllowed;
-
+    private int mLargestAcceptableMessage;
 
     public SmtpTransport(String uri) throws MessagingException {
         ServerSettings settings;
