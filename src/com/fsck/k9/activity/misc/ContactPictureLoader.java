--- conflicted
+++ resolved
@@ -109,22 +109,11 @@
      * @see #mUnknownContactsCache
      */
     public void loadContactPicture(Address address, QuickContactBadge badge) {
-<<<<<<< HEAD
-	String email = address.getAddress();
-=======
     	String email = address.getAddress();
->>>>>>> c30af244
         Bitmap bitmap = getBitmapFromCache(email);
         if (bitmap != null) {
             // The picture was found in the bitmap cache
             badge.setImageBitmap(bitmap);
-<<<<<<< HEAD
-        } else if (isEmailInUnknownContactsCache(email)) {
-            // This email address doesn't belong to a contact we have a picture for. Use the
-            // default picture.
-            badge.setImageBitmap(calculateFallbackBitmap(address));
-=======
->>>>>>> c30af244
         } else if (cancelPotentialWork(email, badge)) {
             // Query the contacts database in a background thread and try to load the contact
             // picture, if there is one.
@@ -184,57 +173,6 @@
     			mPictureSizeInPx/2f+rect.height()/2f, paint);
     	
     	return result;
-    }
-
-    private int calcUnknownContactColor(Address address) {
-	int val = address.getAddress().toLowerCase().hashCode();
-	int rgb =
-			(0xff) << 24 |
-			(~val & 0xff) << 16 |
-			(val & 0xff) << 8 |
-			(val>>>8 & 0xff);
-	return rgb;
-    }
-
-    private char calcUnknownContactLetter(Address address) {
-	String letter = "";
-	Pattern p = Pattern.compile("[^a-zA-Z]*([a-zA-Z]).*");
-	String str = address.getPersonal() != null ? address.getPersonal() : address.getAddress();
-	Matcher m = p.matcher(str);
-	if (m.matches()) {
-		letter = m.group(1).toUpperCase();
-	}
-
-	return letter.length() == 0 ? 'K' : letter.charAt(0);
-    }
-
-    /** Calculates a bitmap with a color and a capital letter for
-     * contacts without picture.
-     * */
-    private Bitmap calculateFallbackBitmap(Address address) {
-	Bitmap result = Bitmap.createBitmap(mPictureSizeInPx, mPictureSizeInPx, Bitmap.Config.ARGB_8888);
-
-	Canvas canvas = new Canvas(result);
-
-	int rgb = calcUnknownContactColor(address);
-	result.eraseColor(rgb);
-
-	String letter = Character.toString(calcUnknownContactLetter(address));
-
-	Paint paint = new Paint();
-	paint.setAntiAlias(true);
-	paint.setStyle(Paint.Style.FILL);
-	paint.setARGB(255, 255, 255, 255);
-	paint.setFakeBoldText(true);
-	paint.setTextSize(mPictureSizeInPx);
-	Rect rect = new Rect();
-	paint.getTextBounds(letter, 0, 1, rect);
-	float width = paint.measureText(letter);
-	canvas.drawText(letter,
-			mPictureSizeInPx/2f-width/2f,
-			mPictureSizeInPx/2f+rect.height()/2f, paint);
-
-	return result;
     }
 
     private void addBitmapToCache(String key, Bitmap bitmap) {
@@ -345,13 +283,7 @@
             }
 
             if (bitmap == null) {
-<<<<<<< HEAD
-		bitmap = calculateFallbackBitmap(mAddress);
-
-=======
             	bitmap = calculateFallbackBitmap(mAddress);
-            	
->>>>>>> c30af244
                 // Remember that we don't have a contact picture for this email address
                 addBitmapToCache(email, bitmap);
             } else {
