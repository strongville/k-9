package com.fsck.k9.activity;

import java.util.ArrayList;

import android.app.SearchManager;
import android.content.Context;
import android.content.Intent;
import android.os.Bundle;
import android.support.v4.app.FragmentManager;
import android.support.v4.app.FragmentManager.OnBackStackChangedListener;
import android.support.v4.app.FragmentTransaction;
import android.util.Log;
import android.view.KeyEvent;
import android.view.LayoutInflater;
import android.view.MotionEvent;
import android.view.View;
import android.widget.ProgressBar;
import android.widget.TextView;
import android.widget.Toast;

import com.actionbarsherlock.app.ActionBar;
import com.actionbarsherlock.view.Menu;
import com.actionbarsherlock.view.MenuItem;
import com.fsck.k9.Account;
import com.fsck.k9.Account.SortType;
import com.fsck.k9.K9;
import com.fsck.k9.Preferences;
import com.fsck.k9.R;
import com.fsck.k9.activity.misc.SwipeGestureDetector.OnSwipeGestureListener;
import com.fsck.k9.activity.setup.AccountSettings;
import com.fsck.k9.activity.setup.FolderSettings;
import com.fsck.k9.activity.setup.Prefs;
import com.fsck.k9.fragment.MessageListFragment;
import com.fsck.k9.fragment.MessageListFragment.MessageListFragmentListener;
import com.fsck.k9.mail.Message;
import com.fsck.k9.mail.store.StorageManager;
import com.fsck.k9.search.LocalSearch;
import com.fsck.k9.search.SearchAccount;
import com.fsck.k9.search.SearchSpecification;
import com.fsck.k9.search.SearchSpecification.Attribute;
import com.fsck.k9.search.SearchSpecification.Searchfield;
import com.fsck.k9.search.SearchSpecification.SearchCondition;

import de.cketti.library.changelog.ChangeLog;


/**
 * MessageList is the primary user interface for the program. This Activity
 * shows a list of messages.
 * From this Activity the user can perform all standard message operations.
 */
public class MessageList extends K9FragmentActivity implements MessageListFragmentListener,
        OnBackStackChangedListener, OnSwipeGestureListener {

    // for this activity
    private static final String EXTRA_SEARCH = "search";
    private static final String EXTRA_NO_THREADING = "no_threading";

    private static final String ACTION_SHORTCUT = "shortcut";
    private static final String EXTRA_SPECIAL_FOLDER = "special_folder";

    // used for remote search
    private static final String EXTRA_SEARCH_ACCOUNT = "com.fsck.k9.search_account";
    private static final String EXTRA_SEARCH_FOLDER = "com.fsck.k9.search_folder";

    public static void actionDisplaySearch(Context context, SearchSpecification search,
            boolean noThreading, boolean newTask) {
        actionDisplaySearch(context, search, noThreading, newTask, true);
    }

    public static void actionDisplaySearch(Context context, SearchSpecification search,
            boolean noThreading, boolean newTask, boolean clearTop) {
        context.startActivity(
                intentDisplaySearch(context, search, noThreading, newTask, clearTop));
    }

    public static Intent intentDisplaySearch(Context context, SearchSpecification search,
            boolean noThreading, boolean newTask, boolean clearTop) {
        Intent intent = new Intent(context, MessageList.class);
        intent.putExtra(EXTRA_SEARCH, search);
        intent.putExtra(EXTRA_NO_THREADING, noThreading);

        if (clearTop) {
            intent.addFlags(Intent.FLAG_ACTIVITY_CLEAR_TOP);
        }
        if (newTask) {
            intent.addFlags(Intent.FLAG_ACTIVITY_NEW_TASK);
        }

        return intent;
    }

    public static Intent shortcutIntent(Context context, String specialFolder) {
        Intent intent = new Intent(context, MessageList.class);
        intent.setAction(ACTION_SHORTCUT);
        intent.putExtra(EXTRA_SPECIAL_FOLDER, specialFolder);
        intent.addFlags(Intent.FLAG_ACTIVITY_CLEAR_TOP);
        intent.addFlags(Intent.FLAG_ACTIVITY_NEW_TASK);

        return intent;
    }


    private StorageManager.StorageListener mStorageListener = new StorageListenerImplementation();

    private ActionBar mActionBar;
    private TextView mActionBarTitle;
    private TextView mActionBarSubTitle;
    private TextView mActionBarUnread;
    private Menu mMenu;

    private MessageListFragment mMessageListFragment;

    private Account mAccount;
    private String mFolderName;
    private LocalSearch mSearch;
    private boolean mSingleFolderMode;
    private boolean mSingleAccountMode;
    private ProgressBar mActionBarProgress;
    private MenuItem mMenuButtonCheckMail;
    private View mActionButtonIndeterminateProgress;

    /**
     * {@code true} if the message list should be displayed as flat list (i.e. no threading)
     * regardless whether or not message threading was enabled in the settings. This is used for
     * filtered views, e.g. when only displaying the unread messages in a folder.
     */
    private boolean mNoThreading;

    @Override
    public void onCreate(Bundle savedInstanceState) {
        super.onCreate(savedInstanceState);

        if (UpgradeDatabases.actionUpgradeDatabases(this, getIntent())) {
            finish();
            return;
        }

        setContentView(R.layout.message_list);

        mActionBar = getSupportActionBar();
        initializeActionBar();

        // Enable gesture detection for MessageLists
        setupGestureDetector(this);

        decodeExtras(getIntent());

        FragmentManager fragmentManager = getSupportFragmentManager();
        fragmentManager.addOnBackStackChangedListener(this);

        mMessageListFragment = (MessageListFragment) fragmentManager.findFragmentById(R.id.message_list_container);

        if (mMessageListFragment == null) {
            FragmentTransaction ft = fragmentManager.beginTransaction();
            mMessageListFragment = MessageListFragment.newInstance(mSearch, false,
                    (K9.isThreadedViewEnabled() && !mNoThreading));
            ft.add(R.id.message_list_container, mMessageListFragment);
            ft.commit();
        }

        ChangeLog cl = new ChangeLog(this);
        if (cl.isFirstRun()) {
            cl.getLogDialog().show();
        }
    }

    private void decodeExtras(Intent intent) {
        if (ACTION_SHORTCUT.equals(intent.getAction())) {
            // Handle shortcut intents
            String specialFolder = intent.getStringExtra(EXTRA_SPECIAL_FOLDER);
            if (SearchAccount.UNIFIED_INBOX.equals(specialFolder)) {
                mSearch = SearchAccount.createUnifiedInboxAccount(this).getRelatedSearch();
            } else if (SearchAccount.ALL_MESSAGES.equals(specialFolder)) {
                mSearch = SearchAccount.createAllMessagesAccount(this).getRelatedSearch();
            }
        } else if (intent.getStringExtra(SearchManager.QUERY) != null) {
            // check if this intent comes from the system search ( remote )
            if (Intent.ACTION_SEARCH.equals(intent.getAction())) {
                //Query was received from Search Dialog
                String query = intent.getStringExtra(SearchManager.QUERY);

                mSearch = new LocalSearch(getString(R.string.search_results));
                mSearch.setManualSearch(true);
                mNoThreading = true;

                mSearch.or(new SearchCondition(Searchfield.SENDER, Attribute.CONTAINS, query));
                mSearch.or(new SearchCondition(Searchfield.SUBJECT, Attribute.CONTAINS, query));
                mSearch.or(new SearchCondition(Searchfield.MESSAGE_CONTENTS, Attribute.CONTAINS, query));

                Bundle appData = getIntent().getBundleExtra(SearchManager.APP_DATA);
                if (appData != null) {
                    mSearch.addAccountUuid(appData.getString(EXTRA_SEARCH_ACCOUNT));
                    mSearch.addAllowedFolder(appData.getString(EXTRA_SEARCH_FOLDER));
                } else {
                    mSearch.addAccountUuid(LocalSearch.ALL_ACCOUNTS);
                }
            }
        } else {
            // regular LocalSearch object was passed
            mSearch = intent.getParcelableExtra(EXTRA_SEARCH);
            mNoThreading = intent.getBooleanExtra(EXTRA_NO_THREADING, false);
        }

        String[] accountUuids = mSearch.getAccountUuids();
        mSingleAccountMode = (accountUuids.length == 1 && !mSearch.searchAllAccounts());
        mSingleFolderMode = mSingleAccountMode && (mSearch.getFolderNames().size() == 1);

        if (mSingleAccountMode) {
            Preferences prefs = Preferences.getPreferences(getApplicationContext());
            mAccount = prefs.getAccount(accountUuids[0]);

            if (mAccount != null && !mAccount.isAvailable(this)) {
                Log.i(K9.LOG_TAG, "not opening MessageList of unavailable account");
                onAccountUnavailable();
                return;
            }
        }

        if (mSingleFolderMode) {
            mFolderName = mSearch.getFolderNames().get(0);
        }

        // now we know if we are in single account mode and need a subtitle
        mActionBarSubTitle.setVisibility((!mSingleFolderMode) ? View.GONE : View.VISIBLE);
    }

    @Override
    public void onPause() {
        super.onPause();

        StorageManager.getInstance(getApplication()).removeListener(mStorageListener);
    }

    @Override
    public void onResume() {
        super.onResume();

        if (!(this instanceof Search)) {
            //necessary b/c no guarantee Search.onStop will be called before MessageList.onResume
            //when returning from search results
            Search.setActive(false);
        }

        if (mAccount != null && !mAccount.isAvailable(this)) {
            onAccountUnavailable();
            return;
        }
        StorageManager.getInstance(getApplication()).addListener(mStorageListener);
    }

    private void initializeActionBar() {
        mActionBar.setDisplayShowCustomEnabled(true);
        mActionBar.setCustomView(R.layout.actionbar_custom);

        View customView = mActionBar.getCustomView();
        mActionBarTitle = (TextView) customView.findViewById(R.id.actionbar_title_first);
        mActionBarSubTitle = (TextView) customView.findViewById(R.id.actionbar_title_sub);
        mActionBarUnread = (TextView) customView.findViewById(R.id.actionbar_unread_count);
        mActionBarProgress = (ProgressBar) customView.findViewById(R.id.actionbar_progress);
        mActionButtonIndeterminateProgress =
                getLayoutInflater().inflate(R.layout.actionbar_indeterminate_progress_actionview, null);

        mActionBar.setDisplayHomeAsUpEnabled(true);
    }

    @Override
    public boolean onKeyDown(int keyCode, KeyEvent event) {
        // Shortcuts that work no matter what is selected
        switch (keyCode) {
            case KeyEvent.KEYCODE_VOLUME_UP: {
                if (K9.useVolumeKeysForListNavigationEnabled()) {
                    mMessageListFragment.onMoveUp();
                    return true;
                }
                return false;
            }
            case KeyEvent.KEYCODE_VOLUME_DOWN: {
                if (K9.useVolumeKeysForListNavigationEnabled()) {
                    mMessageListFragment.onMoveDown();
                    return true;
                }
                return false;
            }
            case KeyEvent.KEYCODE_C: {
                mMessageListFragment.onCompose();
                return true;
            }
            case KeyEvent.KEYCODE_Q: {
                onShowFolderList();
                return true;
            }
            case KeyEvent.KEYCODE_O: {
                mMessageListFragment.onCycleSort();
                return true;
            }
            case KeyEvent.KEYCODE_I: {
                mMessageListFragment.onReverseSort();
                return true;
            }
            case KeyEvent.KEYCODE_H: {
                Toast toast = Toast.makeText(this, R.string.message_list_help_key, Toast.LENGTH_LONG);
                toast.show();
                return true;
            }
        }

        boolean retval = true;
        try {
            switch (keyCode) {
                case KeyEvent.KEYCODE_DEL:
                case KeyEvent.KEYCODE_D: {
                    mMessageListFragment.onDelete();
                    return true;
                }
                case KeyEvent.KEYCODE_S: {
                    mMessageListFragment.toggleMessageSelect();
                    return true;
                }
                case KeyEvent.KEYCODE_G: {
                    mMessageListFragment.onToggleFlagged();
                    return true;
                }
                case KeyEvent.KEYCODE_M: {
                    mMessageListFragment.onMove();
                    return true;
                }
                case KeyEvent.KEYCODE_V: {
                    mMessageListFragment.onArchive();
                    return true;
                }
                case KeyEvent.KEYCODE_Y: {
                    mMessageListFragment.onCopy();
                    return true;
                }
                case KeyEvent.KEYCODE_Z: {
                    mMessageListFragment.onToggleRead();
                    return true;
                }
            }
        } finally {
            retval = super.onKeyDown(keyCode, event);
        }
        return retval;
    }

    @Override
    public boolean onKeyUp(int keyCode, KeyEvent event) {
        // Swallow these events too to avoid the audible notification of a volume change
        if (K9.useVolumeKeysForListNavigationEnabled()) {
            if ((keyCode == KeyEvent.KEYCODE_VOLUME_UP) || (keyCode == KeyEvent.KEYCODE_VOLUME_DOWN)) {
                if (K9.DEBUG)
                    Log.v(K9.LOG_TAG, "Swallowed key up.");
                return true;
            }
        }
        return super.onKeyUp(keyCode, event);
    }

    private void onAccounts() {
        Accounts.listAccounts(this);
        finish();
    }

    private void onShowFolderList() {
        FolderList.actionHandleAccount(this, mAccount);
        finish();
    }

    private void onEditPrefs() {
        Prefs.actionPrefs(this);
    }

    private void onEditAccount() {
        AccountSettings.actionSettings(this, mAccount);
    }

    @Override
    public boolean onSearchRequested() {
        return mMessageListFragment.onSearchRequested();
    }

    @Override
    public boolean onOptionsItemSelected(MenuItem item) {
        int itemId = item.getItemId();
        switch (itemId) {
            case android.R.id.home: {
                goBack();
                return true;
            }
            case R.id.compose: {
                mMessageListFragment.onCompose();
                return true;
            }
            case R.id.check_mail: {
                mMessageListFragment.checkMail();
                return true;
            }
            case R.id.set_sort_date: {
                mMessageListFragment.changeSort(SortType.SORT_DATE);
                return true;
            }
            case R.id.set_sort_arrival: {
                mMessageListFragment.changeSort(SortType.SORT_ARRIVAL);
                return true;
            }
            case R.id.set_sort_subject: {
                mMessageListFragment.changeSort(SortType.SORT_SUBJECT);
                return true;
            }
//            case R.id.set_sort_sender: {
//                mMessageListFragment.changeSort(SortType.SORT_SENDER);
//                return true;
//            }
            case R.id.set_sort_flag: {
                mMessageListFragment.changeSort(SortType.SORT_FLAGGED);
                return true;
            }
            case R.id.set_sort_unread: {
                mMessageListFragment.changeSort(SortType.SORT_UNREAD);
                return true;
            }
            case R.id.set_sort_attach: {
                mMessageListFragment.changeSort(SortType.SORT_ATTACHMENT);
                return true;
            }
            case R.id.select_all: {
                mMessageListFragment.selectAll();
                return true;
            }
            case R.id.app_settings: {
                onEditPrefs();
                return true;
            }
            case R.id.account_settings: {
                onEditAccount();
                return true;
            }
            case R.id.search: {
                mMessageListFragment.onSearchRequested();
                return true;
            }
            case R.id.search_remote: {
                mMessageListFragment.onRemoteSearch();
                return true;
            }
        }

        if (!mSingleFolderMode) {
            // None of the options after this point are "safe" for search results
            //TODO: This is not true for "unread" and "starred" searches in regular folders
            return false;
        }

        switch (itemId) {
            case R.id.send_messages: {
                mMessageListFragment.onSendPendingMessages();
                return true;
            }
            case R.id.folder_settings: {
                if (mFolderName != null) {
                    FolderSettings.actionSettings(this, mAccount, mFolderName);
                }
                return true;
            }
            case R.id.expunge: {
                mMessageListFragment.onExpunge();
                return true;
            }
            default: {
                return super.onOptionsItemSelected(item);
            }
        }
    }

    @Override
    public boolean onCreateOptionsMenu(Menu menu) {
        getSupportMenuInflater().inflate(R.menu.message_list_option, menu);
        mMenu = menu;
        mMenuButtonCheckMail= menu.findItem(R.id.check_mail);
        return true;
    }

    @Override
    public boolean onPrepareOptionsMenu(Menu menu) {
        configureMenu(menu);
        return true;
    }

    private void configureMenu(Menu menu) {
        if (menu == null) {
            return;
        }

        menu.findItem(R.id.search).setVisible(false);
        menu.findItem(R.id.search_remote).setVisible(false);

        if (mMessageListFragment == null) {
            // Hide everything (except "compose") if no MessageListFragment instance is available
            menu.findItem(R.id.check_mail).setVisible(false);
            menu.findItem(R.id.set_sort).setVisible(false);
            menu.findItem(R.id.select_all).setVisible(false);
            menu.findItem(R.id.send_messages).setVisible(false);
            menu.findItem(R.id.expunge).setVisible(false);
            menu.findItem(R.id.settings).setVisible(false);
        } else {
            menu.findItem(R.id.set_sort).setVisible(true);
            menu.findItem(R.id.select_all).setVisible(true);
            menu.findItem(R.id.settings).setVisible(true);

            if (!mSingleAccountMode) {
                menu.findItem(R.id.expunge).setVisible(false);
                menu.findItem(R.id.check_mail).setVisible(false);
                menu.findItem(R.id.send_messages).setVisible(false);
                menu.findItem(R.id.folder_settings).setVisible(false);
                menu.findItem(R.id.account_settings).setVisible(false);
            } else {
                menu.findItem(R.id.folder_settings).setVisible(mSingleFolderMode);
                menu.findItem(R.id.account_settings).setVisible(true);

                if (mMessageListFragment.isOutbox()) {
                    menu.findItem(R.id.send_messages).setVisible(true);
                } else {
                    menu.findItem(R.id.send_messages).setVisible(false);
                }

                if (mMessageListFragment.isRemoteFolder()) {
                    menu.findItem(R.id.check_mail).setVisible(true);
                    menu.findItem(R.id.expunge).setVisible(mMessageListFragment.isAccountExpungeCapable());
                } else {
                    menu.findItem(R.id.check_mail).setVisible(false);
                    menu.findItem(R.id.expunge).setVisible(false);
                }
            }

            // If this is an explicit local search, show the option to search the cloud.
            if (!mMessageListFragment.isRemoteSearch() &&
                    mMessageListFragment.isRemoteSearchAllowed()) {
                menu.findItem(R.id.search_remote).setVisible(true);
            } else if (!mMessageListFragment.isManualSearch()) {
                menu.findItem(R.id.search).setVisible(true);
            }
        }
    }

    protected void onAccountUnavailable() {
        finish();
        // TODO inform user about account unavailability using Toast
        Accounts.listAccounts(this);
    }

    public void setActionBarTitle(String title) {
        mActionBarTitle.setText(title);
    }

    public void setActionBarSubTitle(String subTitle) {
        mActionBarSubTitle.setText(subTitle);
    }

    public void setActionBarUnread(int unread) {
        if (unread == 0) {
            mActionBarUnread.setVisibility(View.GONE);
        } else {
            mActionBarUnread.setVisibility(View.VISIBLE);
            mActionBarUnread.setText(Integer.toString(unread));
        }
    }

    @Override
    public void setMessageListTitle(String title) {
        setActionBarTitle(title);
    }

    @Override
    public void setMessageListSubTitle(String subTitle) {
        setActionBarSubTitle(subTitle);
    }

    @Override
    public void setUnreadCount(int unread) {
        setActionBarUnread(unread);
    }

    @Override
    public void setMessageListProgress(int progress) {
        setSupportProgress(progress);
    }

    @Override
    public void openMessage(MessageReference messageReference) {
        Preferences prefs = Preferences.getPreferences(getApplicationContext());
        Account account = prefs.getAccount(messageReference.accountUuid);
        String folderName = messageReference.folderName;

        if (folderName.equals(account.getDraftsFolderName())) {
            MessageCompose.actionEditDraft(this, messageReference);
        } else {
            ArrayList<MessageReference> messageRefs = mMessageListFragment.getMessageReferences();

            Log.i(K9.LOG_TAG, "MessageList sending message " + messageReference);

            Intent i = MessageView.actionViewIntent(this, messageReference, messageRefs);
            startActivity(i);
        }

        /*
         * We set read=true here for UI performance reasons. The actual value
         * will get picked up on the refresh when the Activity is resumed but
         * that may take a second or so and we don't want this to show and
         * then go away. I've gone back and forth on this, and this gives a
         * better UI experience, so I am putting it back in.
         */
//        if (!message.read) {
//            message.read = true;
//        }
    }

    @Override
    public void onResendMessage(Message message) {
        MessageCompose.actionEditDraft(this, message.makeMessageReference());
    }

    @Override
    public void onForward(Message message) {
        MessageCompose.actionForward(this, message.getFolder().getAccount(), message, null);
    }

    @Override
    public void onReply(Message message) {
        MessageCompose.actionReply(this, message.getFolder().getAccount(), message, false, null);
    }

    @Override
    public void onReplyAll(Message message) {
        MessageCompose.actionReply(this, message.getFolder().getAccount(), message, true, null);
    }

    @Override
    public void onCompose(Account account) {
        MessageCompose.actionCompose(this, account);
    }

    @Override
    public void showMoreFromSameSender(String senderAddress) {
        LocalSearch tmpSearch = new LocalSearch("From " + senderAddress);
        tmpSearch.addAccountUuids(mSearch.getAccountUuids());
        tmpSearch.and(Searchfield.SENDER, senderAddress, Attribute.CONTAINS);

        MessageListFragment fragment = MessageListFragment.newInstance(tmpSearch, false, false);

        addMessageListFragment(fragment, true);
    }

    @Override
    public void onBackStackChanged() {
        FragmentManager fragmentManager = getSupportFragmentManager();
        mMessageListFragment = (MessageListFragment) fragmentManager.findFragmentById(
                R.id.message_list_container);

        configureMenu(mMenu);
    }

    @Override
    public void onSwipeRightToLeft(MotionEvent e1, MotionEvent e2) {
        if (mMessageListFragment != null) {
            mMessageListFragment.onSwipeRightToLeft(e1, e2);
        }
    }

    @Override
    public void onSwipeLeftToRight(MotionEvent e1, MotionEvent e2) {
        if (mMessageListFragment != null) {
            mMessageListFragment.onSwipeLeftToRight(e1, e2);
        }
    }

    private final class StorageListenerImplementation implements StorageManager.StorageListener {
        @Override
        public void onUnmount(String providerId) {
            if (mAccount != null && providerId.equals(mAccount.getLocalStorageProviderId())) {
                runOnUiThread(new Runnable() {
                    @Override
                    public void run() {
                        onAccountUnavailable();
                    }
                });
            }
        }

        @Override
        public void onMount(String providerId) {
            // no-op
        }
    }

    private void addMessageListFragment(MessageListFragment fragment, boolean addToBackStack) {
        FragmentTransaction ft = getSupportFragmentManager().beginTransaction();

        ft.replace(R.id.message_list_container, fragment);
        if (addToBackStack)
            ft.addToBackStack(null);

        mMessageListFragment = fragment;
        ft.commit();
    }

    @Override
    public boolean startSearch(Account account, String folderName) {
        // If this search was started from a MessageList of a single folder, pass along that folder info
        // so that we can enable remote search.
        if (account != null && folderName != null) {
            final Bundle appData = new Bundle();
            appData.putString(EXTRA_SEARCH_ACCOUNT, account.getUuid());
            appData.putString(EXTRA_SEARCH_FOLDER, folderName);
            startSearch(null, false, appData, false);
        } else {
            // TODO Handle the case where we're searching from within a search result.
            startSearch(null, false, null, false);
        }

        return true;
    }

    @Override
    public void showThread(Account account, String folderName, long threadRootId) {
        LocalSearch tmpSearch = new LocalSearch();
        tmpSearch.addAccountUuid(account.getUuid());
        tmpSearch.and(Searchfield.THREAD_ID, String.valueOf(threadRootId), Attribute.EQUALS);

        MessageListFragment fragment = MessageListFragment.newInstance(tmpSearch, true, false);
        addMessageListFragment(fragment, true);
    }

    @Override
    public void remoteSearchStarted() {
        // Remove action button for remote search
        configureMenu(mMenu);
    }
<<<<<<< HEAD

    @Override
    public void goBack() {
        FragmentManager fragmentManager = getSupportFragmentManager();
        if (fragmentManager.getBackStackEntryCount() > 0) {
            fragmentManager.popBackStack();
        } else if (mMessageListFragment.isManualSearch()) {
            onBackPressed();
        } else if (!mSingleFolderMode) {
            onAccounts();
        } else {
            onShowFolderList();
=======
    public void enableActionBarProgress(boolean enable) {
        if (mMenuButtonCheckMail != null && mMenuButtonCheckMail.isVisible()) {
            mActionBarProgress.setVisibility(ProgressBar.GONE);
            if (enable) {
                mMenuButtonCheckMail
                        .setActionView(mActionButtonIndeterminateProgress);
            } else {
                mMenuButtonCheckMail.setActionView(null);
            }
        } else {
            if (mMenuButtonCheckMail != null)
                mMenuButtonCheckMail.setActionView(null);
            if (enable) {
                mActionBarProgress.setVisibility(ProgressBar.VISIBLE);
            } else {
                mActionBarProgress.setVisibility(ProgressBar.GONE);
            }
>>>>>>> f3084dbb
        }
    }
}<|MERGE_RESOLUTION|>--- conflicted
+++ resolved
@@ -736,7 +736,6 @@
         // Remove action button for remote search
         configureMenu(mMenu);
     }
-<<<<<<< HEAD
 
     @Override
     public void goBack() {
@@ -749,7 +748,9 @@
             onAccounts();
         } else {
             onShowFolderList();
-=======
+        }
+    }
+
     public void enableActionBarProgress(boolean enable) {
         if (mMenuButtonCheckMail != null && mMenuButtonCheckMail.isVisible()) {
             mActionBarProgress.setVisibility(ProgressBar.GONE);
@@ -767,7 +768,6 @@
             } else {
                 mActionBarProgress.setVisibility(ProgressBar.GONE);
             }
->>>>>>> f3084dbb
         }
     }
 }