--- conflicted
+++ resolved
@@ -1633,15 +1633,6 @@
             if (K9.FOLDER_NONE.equalsIgnoreCase(mAccount.getSpamFolderName())) {
                 menu.findItem(R.id.batch_spam_op).setVisible(false);
             }
-<<<<<<< HEAD
-            try {
-                if (((com.fsck.k9.mail.store.LocalStore.LocalFolder)mCurrentFolder.folder).isLocalOnly() ||
-                        !mAccount.getRemoteStore().isAppendCapable()) {
-                        menu.findItem(R.id.batch_upload_op).setVisible(false);
-                }
-            } catch (com.fsck.k9.mail.MessagingException e) {
-                Log.e(K9.LOG_TAG, "Error trying to get remote store: " + e);
-=======
 
             if (!mController.isMoveCapable(mAccount)) {
                 // FIXME: Really we want to do this for all local-only folders
@@ -1654,7 +1645,14 @@
                 menu.findItem(R.id.batch_move_op).setVisible(false);
                 menu.findItem(R.id.batch_copy_op).setVisible(false);
                 menu.findItem(R.id.expunge).setVisible(false);
->>>>>>> 6d7f2b26
+            }
+            try {
+                if (((com.fsck.k9.mail.store.LocalStore.LocalFolder)mCurrentFolder.folder).isLocalOnly() ||
+                        !mAccount.getRemoteStore().isAppendCapable()) {
+                        menu.findItem(R.id.batch_upload_op).setVisible(false);
+                }
+            } catch (com.fsck.k9.mail.MessagingException e) {
+                Log.e(K9.LOG_TAG, "Error trying to get remote store: " + e);
             }
         }
 
