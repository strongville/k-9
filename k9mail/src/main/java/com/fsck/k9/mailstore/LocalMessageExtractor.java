package com.fsck.k9.mailstore;

import android.app.PendingIntent;
import android.content.Context;
import android.net.Uri;
import android.util.Log;

import com.fsck.k9.K9;
import com.fsck.k9.R;
import com.fsck.k9.crypto.MessageDecryptor;
import com.fsck.k9.mail.Address;
import com.fsck.k9.mail.Body;
import com.fsck.k9.mail.BodyPart;
import com.fsck.k9.mail.Message;
import com.fsck.k9.mail.MessagingException;
import com.fsck.k9.mail.Multipart;
import com.fsck.k9.mail.Part;
import com.fsck.k9.helper.HtmlConverter;
import com.fsck.k9.mail.internet.MessageExtractor;
import com.fsck.k9.mail.internet.MimeHeader;
import com.fsck.k9.mail.internet.MimeUtility;
import com.fsck.k9.mail.internet.Viewable;
import com.fsck.k9.mailstore.DecryptStreamParser.DecryptedBodyPart;
import com.fsck.k9.mailstore.MessageViewInfo.MessageViewContainer;
import com.fsck.k9.provider.AttachmentProvider;
import org.openintents.openpgp.OpenPgpError;
import org.openintents.openpgp.OpenPgpSignatureResult;

import java.util.ArrayList;
import java.util.Date;
import java.util.List;

import static com.fsck.k9.mail.internet.MimeUtility.getHeaderParameter;
import static com.fsck.k9.mail.internet.Viewable.Alternative;
import static com.fsck.k9.mail.internet.Viewable.Html;
import static com.fsck.k9.mail.internet.Viewable.MessageHeader;
import static com.fsck.k9.mail.internet.Viewable.Text;
import static com.fsck.k9.mail.internet.Viewable.Textual;

public class LocalMessageExtractor {
    private static final String TEXT_DIVIDER =
            "------------------------------------------------------------------------";
    private static final int TEXT_DIVIDER_LENGTH = TEXT_DIVIDER.length();
    private static final String FILENAME_PREFIX = "----- ";
    private static final int FILENAME_PREFIX_LENGTH = FILENAME_PREFIX.length();
    private static final String FILENAME_SUFFIX = " ";
    private static final int FILENAME_SUFFIX_LENGTH = FILENAME_SUFFIX.length();
    private static final OpenPgpSignatureResult NO_SIGNATURE_RESULT = null;

    private LocalMessageExtractor() {}
    /**
     * Extract the viewable textual parts of a message and return the rest as attachments.
     *
     * @param context A {@link android.content.Context} instance that will be used to get localized strings.
     * @param viewables
     * @param attachments
     * @return A {@link ViewableContainer} instance containing the textual parts of the message as
     *         plain text and HTML, and a list of message parts considered attachments.
     *
     * @throws com.fsck.k9.mail.MessagingException
     *          In case of an error.
     */
    public static ViewableContainer extractTextAndAttachments(Context context, List<Viewable> viewables,
            List<Part> attachments) throws MessagingException {
        try {

            // Collect all viewable parts

            /*
             * Convert the tree of viewable parts into text and HTML
             */

            // Used to suppress the divider for the first viewable part
            boolean hideDivider = true;

            StringBuilder text = new StringBuilder();
            StringBuilder html = new StringBuilder();

            for (Viewable viewable : viewables) {
                if (viewable instanceof Textual) {
                    // This is either a text/plain or text/html part. Fill the variables 'text' and
                    // 'html', converting between plain text and HTML as necessary.
                    text.append(buildText(viewable, !hideDivider));
                    html.append(buildHtml(viewable, !hideDivider));
                    hideDivider = false;
                } else if (viewable instanceof MessageHeader) {
                    MessageHeader header = (MessageHeader) viewable;
                    Part containerPart = header.getContainerPart();
                    Message innerMessage =  header.getMessage();

                    addTextDivider(text, containerPart, !hideDivider);
                    addMessageHeaderText(context, text, innerMessage);

                    addHtmlDivider(html, containerPart, !hideDivider);
                    addMessageHeaderHtml(context, html, innerMessage);

                    hideDivider = true;
                } else if (viewable instanceof Alternative) {
                    // Handle multipart/alternative contents
                    Alternative alternative = (Alternative) viewable;

                    /*
                     * We made sure at least one of text/plain or text/html is present when
                     * creating the Alternative object. If one part is not present we convert the
                     * other one to make sure 'text' and 'html' always contain the same text.
                     */
                    List<Viewable> textAlternative = alternative.getText().isEmpty() ?
                            alternative.getHtml() : alternative.getText();
                    List<Viewable> htmlAlternative = alternative.getHtml().isEmpty() ?
                            alternative.getText() : alternative.getHtml();

                    // Fill the 'text' variable
                    boolean divider = !hideDivider;
                    for (Viewable textViewable : textAlternative) {
                        text.append(buildText(textViewable, divider));
                        divider = true;
                    }

                    // Fill the 'html' variable
                    divider = !hideDivider;
                    for (Viewable htmlViewable : htmlAlternative) {
                        html.append(buildHtml(htmlViewable, divider));
                        divider = true;
                    }
                    hideDivider = false;
                }
            }

            return new ViewableContainer(text.toString(), html.toString(), attachments);
        } catch (Exception e) {
            throw new MessagingException("Couldn't extract viewable parts", e);
        }
    }

    /**
     * Use the contents of a {@link com.fsck.k9.mail.internet.Viewable} to create the HTML to be displayed.
     *
     * <p>
     * This will use {@link com.fsck.k9.helper.HtmlConverter#textToHtml(String)} to convert plain text parts
     * to HTML if necessary.
     * </p>
     *
     * @param viewable
     *         The viewable part to build the HTML from.
     * @param prependDivider
     *         {@code true}, if the HTML divider should be inserted as first element.
     *         {@code false}, otherwise.
     *
     * @return The contents of the supplied viewable instance as HTML.
     */
    private static StringBuilder buildHtml(Viewable viewable, boolean prependDivider)
    {
        StringBuilder html = new StringBuilder();
        if (viewable instanceof Textual) {
            Part part = ((Textual)viewable).getPart();
            addHtmlDivider(html, part, prependDivider);

            String t = MessageExtractor.getTextFromPart(part);
            if (t == null) {
                t = "";
            } else if (viewable instanceof Text) {
                t = HtmlConverter.textToHtml(t);
            }
            html.append(t);
        } else if (viewable instanceof Alternative) {
            // That's odd - an Alternative as child of an Alternative; go ahead and try to use the
            // text/html child; fall-back to the text/plain part.
            Alternative alternative = (Alternative) viewable;

            List<Viewable> htmlAlternative = alternative.getHtml().isEmpty() ?
                    alternative.getText() : alternative.getHtml();

            boolean divider = prependDivider;
            for (Viewable htmlViewable : htmlAlternative) {
                html.append(buildHtml(htmlViewable, divider));
                divider = true;
            }
        }

        return html;
    }

    private static StringBuilder buildText(Viewable viewable, boolean prependDivider)
    {
        StringBuilder text = new StringBuilder();
        if (viewable instanceof Textual) {
            Part part = ((Textual)viewable).getPart();
            addTextDivider(text, part, prependDivider);

            String t = MessageExtractor.getTextFromPart(part);
            if (t == null) {
                t = "";
            } else if (viewable instanceof Html) {
                t = HtmlConverter.htmlToText(t);
            }
            text.append(t);
        } else if (viewable instanceof Alternative) {
            // That's odd - an Alternative as child of an Alternative; go ahead and try to use the
            // text/plain child; fall-back to the text/html part.
            Alternative alternative = (Alternative) viewable;

            List<Viewable> textAlternative = alternative.getText().isEmpty() ?
                    alternative.getHtml() : alternative.getText();

            boolean divider = prependDivider;
            for (Viewable textViewable : textAlternative) {
                text.append(buildText(textViewable, divider));
                divider = true;
            }
        }

        return text;
    }

    /**
     * Add an HTML divider between two HTML message parts.
     *
     * @param html
     *         The {@link StringBuilder} to append the divider to.
     * @param part
     *         The message part that will follow after the divider. This is used to extract the
     *         part's name.
     * @param prependDivider
     *         {@code true}, if the divider should be appended. {@code false}, otherwise.
     */
    private static void addHtmlDivider(StringBuilder html, Part part, boolean prependDivider) {
        if (prependDivider) {
            String filename = getPartName(part);

            html.append("<p style=\"margin-top: 2.5em; margin-bottom: 1em; border-bottom: 1px solid #000\">");
            html.append(filename);
            html.append("</p>");
        }
    }

    /**
     * Get the name of the message part.
     *
     * @param part
     *         The part to get the name for.
     *
     * @return The (file)name of the part if available. An empty string, otherwise.
     */
    private static String getPartName(Part part) {
        try {
            String disposition = part.getDisposition();
            if (disposition != null) {
                String name = getHeaderParameter(disposition, "filename");
                return (name == null) ? "" : name;
            }
        }
        catch (MessagingException e) { /* ignore */ }

        return "";
    }

    /**
     * Add a plain text divider between two plain text message parts.
     *
     * @param text
     *         The {@link StringBuilder} to append the divider to.
     * @param part
     *         The message part that will follow after the divider. This is used to extract the
     *         part's name.
     * @param prependDivider
     *         {@code true}, if the divider should be appended. {@code false}, otherwise.
     */
    private static void addTextDivider(StringBuilder text, Part part, boolean prependDivider) {
        if (prependDivider) {
            String filename = getPartName(part);

            text.append("\r\n\r\n");
            int len = filename.length();
            if (len > 0) {
                if (len > TEXT_DIVIDER_LENGTH - FILENAME_PREFIX_LENGTH - FILENAME_SUFFIX_LENGTH) {
                    filename = filename.substring(0, TEXT_DIVIDER_LENGTH - FILENAME_PREFIX_LENGTH -
                            FILENAME_SUFFIX_LENGTH - 3) + "...";
                }
                text.append(FILENAME_PREFIX);
                text.append(filename);
                text.append(FILENAME_SUFFIX);
                text.append(TEXT_DIVIDER.substring(0, TEXT_DIVIDER_LENGTH -
                        FILENAME_PREFIX_LENGTH - filename.length() - FILENAME_SUFFIX_LENGTH));
            } else {
                text.append(TEXT_DIVIDER);
            }
            text.append("\r\n\r\n");
        }
    }

    /**
     * Extract important header values from a message to display inline (plain text version).
     *
     * @param context
     *         A {@link android.content.Context} instance that will be used to get localized strings.
     * @param text
     *         The {@link StringBuilder} that will receive the (plain text) output.
     * @param message
     *         The message to extract the header values from.
     *
     * @throws com.fsck.k9.mail.MessagingException
     *          In case of an error.
     */
    private static void addMessageHeaderText(Context context, StringBuilder text, Message message)
            throws MessagingException {
        // From: <sender>
        Address[] from = message.getFrom();
        if (from != null && from.length > 0) {
            text.append(context.getString(R.string.message_compose_quote_header_from));
            text.append(' ');
            text.append(Address.toString(from));
            text.append("\r\n");
        }

        // To: <recipients>
        Address[] to = message.getRecipients(Message.RecipientType.TO);
        if (to != null && to.length > 0) {
            text.append(context.getString(R.string.message_compose_quote_header_to));
            text.append(' ');
            text.append(Address.toString(to));
            text.append("\r\n");
        }

        // Cc: <recipients>
        Address[] cc = message.getRecipients(Message.RecipientType.CC);
        if (cc != null && cc.length > 0) {
            text.append(context.getString(R.string.message_compose_quote_header_cc));
            text.append(' ');
            text.append(Address.toString(cc));
            text.append("\r\n");
        }

        // Date: <date>
        Date date = message.getSentDate();
        if (date != null) {
            text.append(context.getString(R.string.message_compose_quote_header_send_date));
            text.append(' ');
            text.append(date.toString());
            text.append("\r\n");
        }

        // Subject: <subject>
        String subject = message.getSubject();
        text.append(context.getString(R.string.message_compose_quote_header_subject));
        text.append(' ');
        if (subject == null) {
            text.append(context.getString(R.string.general_no_subject));
        } else {
            text.append(subject);
        }
        text.append("\r\n\r\n");
    }

    /**
     * Extract important header values from a message to display inline (HTML version).
     *
     * @param context
     *         A {@link android.content.Context} instance that will be used to get localized strings.
     * @param html
     *         The {@link StringBuilder} that will receive the (HTML) output.
     * @param message
     *         The message to extract the header values from.
     *
     * @throws com.fsck.k9.mail.MessagingException
     *          In case of an error.
     */
    private static void addMessageHeaderHtml(Context context, StringBuilder html, Message message)
            throws MessagingException {

        html.append("<table style=\"border: 0\">");

        // From: <sender>
        Address[] from = message.getFrom();
        if (from != null && from.length > 0) {
            addTableRow(html, context.getString(R.string.message_compose_quote_header_from),
                    Address.toString(from));
        }

        // To: <recipients>
        Address[] to = message.getRecipients(Message.RecipientType.TO);
        if (to != null && to.length > 0) {
            addTableRow(html, context.getString(R.string.message_compose_quote_header_to),
                    Address.toString(to));
        }

        // Cc: <recipients>
        Address[] cc = message.getRecipients(Message.RecipientType.CC);
        if (cc != null && cc.length > 0) {
            addTableRow(html, context.getString(R.string.message_compose_quote_header_cc),
                    Address.toString(cc));
        }

        // Date: <date>
        Date date = message.getSentDate();
        if (date != null) {
            addTableRow(html, context.getString(R.string.message_compose_quote_header_send_date),
                    date.toString());
        }

        // Subject: <subject>
        String subject = message.getSubject();
        addTableRow(html, context.getString(R.string.message_compose_quote_header_subject),
                (subject == null) ? context.getString(R.string.general_no_subject) : subject);

        html.append("</table>");
    }

    /**
     * Output an HTML table two column row with some hardcoded style.
     *
     * @param html
     *         The {@link StringBuilder} that will receive the output.
     * @param header
     *         The string to be put in the {@code TH} element.
     * @param value
     *         The string to be put in the {@code TD} element.
     */
    private static void addTableRow(StringBuilder html, String header, String value) {
        html.append("<tr><th style=\"text-align: left; vertical-align: top;\">");
        html.append(header);
        html.append("</th>");
        html.append("<td>");
        html.append(value);
        html.append("</td></tr>");
    }

    public static MessageViewInfo decodeMessageForView(Context context, Message message) throws MessagingException {

        // 1. break mime structure on encryption/signature boundaries
        List<Part> parts = getCryptPieces(message);

        // 2. extract viewables/attachments of parts
        ArrayList<MessageViewContainer> containers = new ArrayList<MessageViewContainer>();
        for (Part part : parts) {
            ArrayList<Part> attachments = new ArrayList<Part>();
            List<Viewable> viewables = MessageExtractor.getViewables(part, attachments);

            // 3. parse viewables into html string
            ViewableContainer viewable = LocalMessageExtractor.extractTextAndAttachments(context, viewables,
                    attachments);
            List<AttachmentViewInfo> attachmentInfos = extractAttachmentInfos(attachments);

<<<<<<< HEAD
            // TODO fill from part
            OpenPgpSignatureResult pgpResult = null;
            OpenPgpError pgpError = null;
            boolean wasEncrypted = false;
            PendingIntent pendingIntent = null;

            containers.add(new MessageViewContainer(
                    viewable.html, attachmentInfos, pgpResult, pgpError, wasEncrypted, pendingIntent));
=======
            OpenPgpSignatureResult result = getSignatureResultForPart(part);
            containers.add(new MessageViewContainer(viewable.html, attachmentInfos, result, false, null));
>>>>>>> fbfa6d14

        }

        return new MessageViewInfo(containers, message);
    }

<<<<<<< HEAD
    public static List<Part> getCryptPieces(Part part) throws MessagingException {
        ArrayList<Part> parts = new ArrayList<Part>();
        if (!getCryptSubPieces(part, parts)) {
            parts.add(part);
        }

        return parts;
    }

    public static boolean getCryptSubPieces(Part part, ArrayList<Part> parts) throws MessagingException {

        Body body = part.getBody();
        if (body instanceof Multipart) {
            Multipart multi = (Multipart) body;
            if ("multipart/mixed".equals(part.getMimeType())) {
                boolean foundSome = false;
                for (BodyPart sub : multi.getBodyParts()) {
                    foundSome |= getCryptSubPieces(sub, parts);
                }
                if (!foundSome) {
                    parts.add(part);
                    return true;
                }
            } else if (isPgpMimeDecryptedPart(part)) {
                parts.add(multi.getBodyPart(2));
                return true;
            }
        }
        return false;
    }

    public static boolean isPgpMimeDecryptedPart (Part part) {
        Body body = part.getBody();
        return (body instanceof Multipart)
                && MessageDecryptor.isPgpMimeEncryptedPart(part)
                && ((Multipart) part.getBody()).getBodyParts().size() == 3;
=======
    private static OpenPgpSignatureResult getSignatureResultForPart(Part part) {
        if (!MessageDecryptor.isPgpMimeEncryptedPart(part)) {
            return NO_SIGNATURE_RESULT;
        }

        Body body = part.getBody();
        if (!(body instanceof Multipart)) {
            return NO_SIGNATURE_RESULT;
        }

        Multipart multipart = (Multipart) body;
        if (multipart.getCount() < 3) {
            return NO_SIGNATURE_RESULT;
        }

        BodyPart bodyPart = multipart.getBodyPart(2);
        if (!(bodyPart instanceof DecryptedBodyPart)) {
            return NO_SIGNATURE_RESULT;
        }

        DecryptedBodyPart decryptedBodyPart = (DecryptedBodyPart) bodyPart;
        return decryptedBodyPart.getSignatureResult();
>>>>>>> fbfa6d14
    }

    private static List<AttachmentViewInfo> extractAttachmentInfos(List<Part> attachmentParts)
            throws MessagingException {

        List<AttachmentViewInfo> attachments = new ArrayList<AttachmentViewInfo>();
        for (Part part : attachmentParts) {
            attachments.add(extractAttachmentInfo(part));
        }

        return attachments;
    }

    private static AttachmentViewInfo extractAttachmentInfo(Part part) throws MessagingException {
        if (part instanceof LocalPart) {
            LocalPart localPart = (LocalPart) part;
            String accountUuid = localPart.getAccountUuid();
            long messagePartId = localPart.getId();
            String mimeType = part.getMimeType();
            String displayName = localPart.getDisplayName();
            long size = localPart.getSize();
            boolean firstClassAttachment = localPart.isFirstClassAttachment();
            Uri uri = AttachmentProvider.getAttachmentUri(accountUuid, messagePartId);

            return new AttachmentViewInfo(mimeType, displayName, size, uri, firstClassAttachment, part);
        } else {
            //FIXME: The content provider URI thing needs to be reworked
            return extractAttachmentInfo(part, null);
        }
    }

    public static AttachmentViewInfo extractAttachmentInfo(Part part, Uri uri) throws MessagingException {
        boolean firstClassAttachment = true;

        String mimeType = part.getMimeType();
        String contentTypeHeader = MimeUtility.unfoldAndDecode(part.getContentType());
        String contentDisposition = MimeUtility.unfoldAndDecode(part.getDisposition());

        String name = MimeUtility.getHeaderParameter(contentDisposition, "filename");
        if (name == null) {
            name = MimeUtility.getHeaderParameter(contentTypeHeader, "name");
        }

        if (name == null) {
            firstClassAttachment = false;
            String extension = MimeUtility.getExtensionByMimeType(mimeType);
            name = "noname" + ((extension != null) ? "." + extension : "");
        }

        // Inline parts with a content-id are almost certainly components of an HTML message
        // not attachments. Only show them if the user pressed the button to show more
        // attachments.
        if (contentDisposition != null &&
                MimeUtility.getHeaderParameter(contentDisposition, null).matches("^(?i:inline)") &&
                part.getHeader(MimeHeader.HEADER_CONTENT_ID) != null) {
            firstClassAttachment = false;
        }

        long size = AttachmentViewInfo.UNKNOWN_SIZE;
        String sizeParam = MimeUtility.getHeaderParameter(contentDisposition, "size");
        if (sizeParam != null) {
            try {
                size = Integer.parseInt(sizeParam);
            } catch (NumberFormatException e) { /* ignore */ }
        }

        return new AttachmentViewInfo(mimeType, name, size, uri, firstClassAttachment, part);
    }
}<|MERGE_RESOLUTION|>--- conflicted
+++ resolved
@@ -440,26 +440,20 @@
                     attachments);
             List<AttachmentViewInfo> attachmentInfos = extractAttachmentInfos(attachments);
 
-<<<<<<< HEAD
             // TODO fill from part
-            OpenPgpSignatureResult pgpResult = null;
+            OpenPgpSignatureResult pgpResult = getSignatureResultForPart(part);
             OpenPgpError pgpError = null;
             boolean wasEncrypted = false;
             PendingIntent pendingIntent = null;
 
             containers.add(new MessageViewContainer(
                     viewable.html, attachmentInfos, pgpResult, pgpError, wasEncrypted, pendingIntent));
-=======
-            OpenPgpSignatureResult result = getSignatureResultForPart(part);
-            containers.add(new MessageViewContainer(viewable.html, attachmentInfos, result, false, null));
->>>>>>> fbfa6d14
 
         }
 
         return new MessageViewInfo(containers, message);
     }
 
-<<<<<<< HEAD
     public static List<Part> getCryptPieces(Part part) throws MessagingException {
         ArrayList<Part> parts = new ArrayList<Part>();
         if (!getCryptSubPieces(part, parts)) {
@@ -496,30 +490,15 @@
         return (body instanceof Multipart)
                 && MessageDecryptor.isPgpMimeEncryptedPart(part)
                 && ((Multipart) part.getBody()).getBodyParts().size() == 3;
-=======
+    }
+
     private static OpenPgpSignatureResult getSignatureResultForPart(Part part) {
-        if (!MessageDecryptor.isPgpMimeEncryptedPart(part)) {
-            return NO_SIGNATURE_RESULT;
-        }
-
-        Body body = part.getBody();
-        if (!(body instanceof Multipart)) {
-            return NO_SIGNATURE_RESULT;
-        }
-
-        Multipart multipart = (Multipart) body;
-        if (multipart.getCount() < 3) {
-            return NO_SIGNATURE_RESULT;
-        }
-
-        BodyPart bodyPart = multipart.getBodyPart(2);
-        if (!(bodyPart instanceof DecryptedBodyPart)) {
-            return NO_SIGNATURE_RESULT;
-        }
-
-        DecryptedBodyPart decryptedBodyPart = (DecryptedBodyPart) bodyPart;
-        return decryptedBodyPart.getSignatureResult();
->>>>>>> fbfa6d14
+        if (part instanceof DecryptedBodyPart) {
+            DecryptedBodyPart decryptedBodyPart = (DecryptedBodyPart) part;
+            return decryptedBodyPart.getSignatureResult();
+        }
+
+        return NO_SIGNATURE_RESULT;
     }
 
     private static List<AttachmentViewInfo> extractAttachmentInfos(List<Part> attachmentParts)
